version = 1
revision = 2
requires-python = ">=3.10"
resolution-markers = [
    "python_full_version >= '3.12'",
    "python_full_version == '3.11.*'",
    "python_full_version < '3.11'",
]

[[package]]
name = "accelerate"
version = "1.9.0"
source = { registry = "https://pypi.org/simple" }
dependencies = [
    { name = "huggingface-hub" },
    { name = "numpy" },
    { name = "packaging" },
    { name = "psutil" },
    { name = "pyyaml" },
    { name = "safetensors" },
    { name = "torch" },
]
sdist = { url = "https://files.pythonhosted.org/packages/c4/25/969456a95a90ed38f73f68d0f0915bdf1d76145d05054c59ad587b171150/accelerate-1.9.0.tar.gz", hash = "sha256:0e8c61f81af7bf37195b6175a545ed292617dd90563c88f49020aea5b6a0b47f", size = 383234, upload-time = "2025-07-16T16:24:54.526Z" }
wheels = [
    { url = "https://files.pythonhosted.org/packages/9f/1c/a17fb513aeb684fb83bef5f395910f53103ab30308bbdd77fd66d6698c46/accelerate-1.9.0-py3-none-any.whl", hash = "sha256:c24739a97ade1d54af4549a65f8b6b046adc87e2b3e4d6c66516e32c53d5a8f1", size = 367073, upload-time = "2025-07-16T16:24:52.957Z" },
]

[[package]]
name = "aiohappyeyeballs"
version = "2.6.1"
source = { registry = "https://pypi.org/simple" }
sdist = { url = "https://files.pythonhosted.org/packages/26/30/f84a107a9c4331c14b2b586036f40965c128aa4fee4dda5d3d51cb14ad54/aiohappyeyeballs-2.6.1.tar.gz", hash = "sha256:c3f9d0113123803ccadfdf3f0faa505bc78e6a72d1cc4806cbd719826e943558", size = 22760, upload-time = "2025-03-12T01:42:48.764Z" }
wheels = [
    { url = "https://files.pythonhosted.org/packages/0f/15/5bf3b99495fb160b63f95972b81750f18f7f4e02ad051373b669d17d44f2/aiohappyeyeballs-2.6.1-py3-none-any.whl", hash = "sha256:f349ba8f4b75cb25c99c5c2d84e997e485204d2902a9597802b0371f09331fb8", size = 15265, upload-time = "2025-03-12T01:42:47.083Z" },
]

[[package]]
name = "aiohttp"
version = "3.12.0"
source = { registry = "https://pypi.org/simple" }
dependencies = [
    { name = "aiohappyeyeballs" },
    { name = "aiosignal" },
    { name = "async-timeout", marker = "python_full_version < '3.11'" },
    { name = "attrs" },
    { name = "frozenlist" },
    { name = "multidict" },
    { name = "propcache" },
    { name = "yarl" },
]
sdist = { url = "https://files.pythonhosted.org/packages/6a/61/d37b33a074ad867d1ecec9f03183e2b9fee067745cae17e73c264f556d57/aiohttp-3.12.0.tar.gz", hash = "sha256:e3f0a2b4d7fb16c0d584d9b8860f1e46d39f7d93372b25a6f80c10015a7acdab", size = 7762804, upload-time = "2025-05-24T22:33:33.318Z" }
wheels = [
    { url = "https://files.pythonhosted.org/packages/c5/6d/687b42743088d86de83653153d4ef2ddf77372ce46b9d404c8340b9fec00/aiohttp-3.12.0-cp310-cp310-macosx_10_9_universal2.whl", hash = "sha256:91fca62b1a454a72c48345ad3af0327c87a7352598049fd9fd02b5c96deca456", size = 690021, upload-time = "2025-05-24T22:30:13.027Z" },
    { url = "https://files.pythonhosted.org/packages/66/6d/19bac9bdbaf0893005d61a25898147c781fa78c337d09d989a5216e6422e/aiohttp-3.12.0-cp310-cp310-macosx_10_9_x86_64.whl", hash = "sha256:4cd2ffa8cefce24305e573780d3d4a1bc8904bb76bc208509108bac04bc85c71", size = 466392, upload-time = "2025-05-24T22:30:15.44Z" },
    { url = "https://files.pythonhosted.org/packages/1c/0b/3c6327efc64d509b5de1fc9157aa4da555d22154ba21893dee9a169c70dd/aiohttp-3.12.0-cp310-cp310-macosx_11_0_arm64.whl", hash = "sha256:b011907c9f024d9b2017a2c12ca8abea571b919ebd85d42f16bd91a716dc7de2", size = 454164, upload-time = "2025-05-24T22:30:17.852Z" },
    { url = "https://files.pythonhosted.org/packages/97/eb/d536fb2e07d497d6d1c489ed39918d14a444c4fd00557b1d86cf6816dc07/aiohttp-3.12.0-cp310-cp310-manylinux_2_17_aarch64.manylinux2014_aarch64.whl", hash = "sha256:d9c8db3b45fb114739bc3daae85ceb03b2bcb11f11f2d1eae25b00b989cd306a", size = 1636208, upload-time = "2025-05-24T22:30:19.838Z" },
    { url = "https://files.pythonhosted.org/packages/6d/d7/26760f0596731227cfa3db4f8dc76bda7283de9b6401a5584fcde30e0661/aiohttp-3.12.0-cp310-cp310-manylinux_2_17_armv7l.manylinux2014_armv7l.manylinux_2_31_armv7l.whl", hash = "sha256:976607ee1790d2e6d1666f89f64afd9397af2647b5a99a84dc664a3ac715754f", size = 1610265, upload-time = "2025-05-24T22:30:21.704Z" },
    { url = "https://files.pythonhosted.org/packages/1a/bd/25a3189e2bacfffbf1099646856ffc1fe4479a2c98c90f3d7bc2c7161130/aiohttp-3.12.0-cp310-cp310-manylinux_2_17_ppc64le.manylinux2014_ppc64le.whl", hash = "sha256:e76898841d4e655ac5e7e2f1e146d9e56ee1ffd2ce2dd31b41ab23bcfb29b209", size = 1682672, upload-time = "2025-05-24T22:30:24.015Z" },
    { url = "https://files.pythonhosted.org/packages/69/00/7ef9722e9d4442ce155c6e6a08f6824f041384b04d92baa60096acb9b1df/aiohttp-3.12.0-cp310-cp310-manylinux_2_17_s390x.manylinux2014_s390x.whl", hash = "sha256:3ad61b28652898b25e7c8d42970b9f27f7eff068623704aad4424e2ee9409a80", size = 1724983, upload-time = "2025-05-24T22:30:25.997Z" },
    { url = "https://files.pythonhosted.org/packages/6b/c3/c6fa242e13281b06acf0a00b6b8a77f44fc28ba78924405508c7f9086ffc/aiohttp-3.12.0-cp310-cp310-manylinux_2_17_x86_64.manylinux2014_x86_64.whl", hash = "sha256:ba8d85d36edc6698ef94cf8f7fcf5992cc2d9b639de67a1112799d5020c91a63", size = 1629649, upload-time = "2025-05-24T22:30:28.588Z" },
    { url = "https://files.pythonhosted.org/packages/9a/97/bed6b780aa8c7aa14d6676521634e81895e87fb2da1bbf2ae54772478d16/aiohttp-3.12.0-cp310-cp310-manylinux_2_5_i686.manylinux1_i686.manylinux_2_17_i686.manylinux2014_i686.whl", hash = "sha256:5123488226a61df4a515dc3d5c3c0b578660ec3c22d2579599ce2e45335655db", size = 1569772, upload-time = "2025-05-24T22:30:31.084Z" },
    { url = "https://files.pythonhosted.org/packages/c8/df/b34c6b94aee4395268bf7d76ee18f9e45fd652a8bad2cfc5f9f0dc757b26/aiohttp-3.12.0-cp310-cp310-musllinux_1_2_aarch64.whl", hash = "sha256:a03fb47a954df7fb0d587053e2feafdd5306828fc8a764b456775fc00d2d82a9", size = 1613621, upload-time = "2025-05-24T22:30:33.286Z" },
    { url = "https://files.pythonhosted.org/packages/97/df/3ce40545a00b2614a33ee1a99d12d4b06cfa090cfa1d06a7e0818309124f/aiohttp-3.12.0-cp310-cp310-musllinux_1_2_armv7l.whl", hash = "sha256:bf9acc3914c921ea8fb0bcda3d07ece85d09eff035bd7c11cea826aa5dd827a5", size = 1624408, upload-time = "2025-05-24T22:30:35.703Z" },
    { url = "https://files.pythonhosted.org/packages/4c/9f/25bc921e20901787977e634ce0718637a3cc81e91c5776420c7673328f7c/aiohttp-3.12.0-cp310-cp310-musllinux_1_2_i686.whl", hash = "sha256:c7cfb0b19e775143982e34a472f9da66067c22b66ce7a56e88f851752a467f15", size = 1599861, upload-time = "2025-05-24T22:30:38.179Z" },
    { url = "https://files.pythonhosted.org/packages/10/97/a656de02fb70db5819f2ab2bc9b7831b774220ed4c4098b5cdb87fcb78d9/aiohttp-3.12.0-cp310-cp310-musllinux_1_2_ppc64le.whl", hash = "sha256:2eba07f1de9a02920f34761c8b8e375f91fd98304a80ff0287f8e9e2804decf7", size = 1679447, upload-time = "2025-05-24T22:30:40.215Z" },
    { url = "https://files.pythonhosted.org/packages/ec/79/d77fe1eac6be73c8826cb3ddde134a5b2309b157e6e48875c3665b31242b/aiohttp-3.12.0-cp310-cp310-musllinux_1_2_s390x.whl", hash = "sha256:d46d99d028ad4a566f980bc8790099288824212c0f21a275d546be403cbcb7bc", size = 1702687, upload-time = "2025-05-24T22:30:42.584Z" },
    { url = "https://files.pythonhosted.org/packages/ac/18/29b1ec691bb172244b7619e72ac30814b6b5f6a07ec4b933ee9896bf9659/aiohttp-3.12.0-cp310-cp310-musllinux_1_2_x86_64.whl", hash = "sha256:0bd190e4c418c1072563dd998ae118dfb588101f60c1af396e5cd42023f29259", size = 1631026, upload-time = "2025-05-24T22:30:44.982Z" },
    { url = "https://files.pythonhosted.org/packages/13/bc/299a2dbb9f92b6bd4c025ba39704c947e3b406ea65626aa817f9ff8bd087/aiohttp-3.12.0-cp310-cp310-win32.whl", hash = "sha256:709d823cc86d0c3ab4e9b449fefba47a1a8586fe65a00d5fbce393458be9da1c", size = 415301, upload-time = "2025-05-24T22:30:47.663Z" },
    { url = "https://files.pythonhosted.org/packages/0f/42/88b1162432dbb3e7a8776828d6a096d520f4046f836a2bbfdaa28cfffb1b/aiohttp-3.12.0-cp310-cp310-win_amd64.whl", hash = "sha256:a44b25ade659f8736b0f2c32cfd2b59449defad41c5f1e514b94a338c777226f", size = 438506, upload-time = "2025-05-24T22:30:49.554Z" },
    { url = "https://files.pythonhosted.org/packages/d9/8c/f2d1c0cb4b859185bb38369180785342ef0ba56328c8cb2a0b7c9ddf8651/aiohttp-3.12.0-cp311-cp311-macosx_10_9_universal2.whl", hash = "sha256:38ab87bc3c2f2c3861438e537cbd6732d72b73f2b82ea9ba4b214b6aca170ad9", size = 697333, upload-time = "2025-05-24T22:30:51.888Z" },
    { url = "https://files.pythonhosted.org/packages/6e/d7/65d1de0140b952cc88683cf4f52fe0c29d5c617ee1c5a4b9b40ad43d67c8/aiohttp-3.12.0-cp311-cp311-macosx_10_9_x86_64.whl", hash = "sha256:8862c9b190854c0ff3f5a3f25abee9ed7641aee6eccdc81aed2c3d427623d3dc", size = 469618, upload-time = "2025-05-24T22:30:54.168Z" },
    { url = "https://files.pythonhosted.org/packages/35/49/4aaefdfa5aa74bc6276660175664eb6e1e654ae3befe5342abfcbf596ec7/aiohttp-3.12.0-cp311-cp311-macosx_11_0_arm64.whl", hash = "sha256:8cd1eb1d5498cc541ce40946e148371e23efefcf48afdaa68f49328d2849f393", size = 457881, upload-time = "2025-05-24T22:30:56.616Z" },
    { url = "https://files.pythonhosted.org/packages/c2/c5/8eea63458cbf37e8b917cff62a0d5606c5df58b502cd00b03aaf57db6383/aiohttp-3.12.0-cp311-cp311-manylinux_2_17_aarch64.manylinux2014_aarch64.whl", hash = "sha256:07b7e64a7c325e2d87523e1f8210bdba0e2e159703ad00f75bff336134d8490a", size = 1728063, upload-time = "2025-05-24T22:30:58.707Z" },
    { url = "https://files.pythonhosted.org/packages/9c/32/70b637ee15e3e72b6b028748a2a46bb555ae91311bf9c266db2e248922b2/aiohttp-3.12.0-cp311-cp311-manylinux_2_17_armv7l.manylinux2014_armv7l.manylinux_2_31_armv7l.whl", hash = "sha256:1accf0a2270e1e05b453d1dd0f51f176148eec81306c39da39b7af5b29e1d56b", size = 1676733, upload-time = "2025-05-24T22:31:01.632Z" },
    { url = "https://files.pythonhosted.org/packages/ba/b0/146f27c6d1565d692c3c9d7ba20af6b794ad43984260ec733f024c26da5a/aiohttp-3.12.0-cp311-cp311-manylinux_2_17_ppc64le.manylinux2014_ppc64le.whl", hash = "sha256:8c3aaae0180d804b4fe95cee7fe03c2ff362828c5ebb7a8370132957104b6311", size = 1775525, upload-time = "2025-05-24T22:31:03.68Z" },
    { url = "https://files.pythonhosted.org/packages/10/1b/29707acfc556b9acb2471702623e3c2962569ae5df58e977b356825b65cd/aiohttp-3.12.0-cp311-cp311-manylinux_2_17_s390x.manylinux2014_s390x.whl", hash = "sha256:c0ab714799a6fd698715d9fc1d1a546a99288288939506fede60d133dc53328b", size = 1814571, upload-time = "2025-05-24T22:31:05.675Z" },
    { url = "https://files.pythonhosted.org/packages/da/96/ced0a23a2898aa97facc8aa7dc92e207541811de1c34f30cb4338f57dda1/aiohttp-3.12.0-cp311-cp311-manylinux_2_17_x86_64.manylinux2014_x86_64.whl", hash = "sha256:02b33c67d7db1a4b2df28e5c1e4d8c025db8e4432b3d054db3ea695063cbfc52", size = 1717031, upload-time = "2025-05-24T22:31:07.761Z" },
    { url = "https://files.pythonhosted.org/packages/5f/8f/25760fca550eaaa8c3759f854eda95e3c3e373d942434939da823211c39e/aiohttp-3.12.0-cp311-cp311-manylinux_2_5_i686.manylinux1_i686.manylinux_2_17_i686.manylinux2014_i686.whl", hash = "sha256:3718948668ae986d53bd2c443ffc82e6559de2bec1d66a215c1c5e059d80ff37", size = 1654106, upload-time = "2025-05-24T22:31:09.717Z" },
    { url = "https://files.pythonhosted.org/packages/ef/26/d81ed27b520c25b5b84102bd6ddbf16154d7b07d12097b3fdad7c5e5df3b/aiohttp-3.12.0-cp311-cp311-musllinux_1_2_aarch64.whl", hash = "sha256:fc9f188d2b864f65b17cee23d7a1923285df0c7b978058b0e2006426700d4c93", size = 1702381, upload-time = "2025-05-24T22:31:11.812Z" },
    { url = "https://files.pythonhosted.org/packages/3d/51/c0e7dc789cdc7105803099c89e57d8dcfe4671600e3ec0f05ce1fb6954be/aiohttp-3.12.0-cp311-cp311-musllinux_1_2_armv7l.whl", hash = "sha256:0851359eeb146690c19d368a1c86acf33dc17535ac8123e25a0eff5f5fa110e1", size = 1697542, upload-time = "2025-05-24T22:31:13.822Z" },
    { url = "https://files.pythonhosted.org/packages/8a/f4/83d9fff93bbb4b26aeb319bd007c63e87e37655bc63fdfb7b561c663b631/aiohttp-3.12.0-cp311-cp311-musllinux_1_2_i686.whl", hash = "sha256:3fcc1ccd74c932ce6b6fad61e054baa23e6624db8f5a9ec462af023abe5c600d", size = 1677726, upload-time = "2025-05-24T22:31:15.865Z" },
    { url = "https://files.pythonhosted.org/packages/f7/54/7878850b0d764f82ac9629ca8dc4b44c21e2f771dd1aff51d9c336dd6a64/aiohttp-3.12.0-cp311-cp311-musllinux_1_2_ppc64le.whl", hash = "sha256:062eaf38763c6b22fcbd47a97ba06952ad7751ed7b054a690cddeed4f50547fe", size = 1771326, upload-time = "2025-05-24T22:31:17.989Z" },
    { url = "https://files.pythonhosted.org/packages/64/3c/f07536f9f5c9572d91260463e4d132ad225b07a34552a0d0b3f01b3988df/aiohttp-3.12.0-cp311-cp311-musllinux_1_2_s390x.whl", hash = "sha256:b19f964b9130d572f0fed752417446ff6622fd1288e8c7860824a0dd57cd8dd5", size = 1791787, upload-time = "2025-05-24T22:31:20.706Z" },
    { url = "https://files.pythonhosted.org/packages/7e/41/ac33993993b2b0b1e9082b99a72c2a18ab595d53f258aa33d8cdf6ee98cf/aiohttp-3.12.0-cp311-cp311-musllinux_1_2_x86_64.whl", hash = "sha256:b210c1cdc7f1a45714d17510b7e049ca7b15766b66f8c278a2c73a6021bbc389", size = 1704843, upload-time = "2025-05-24T22:31:22.947Z" },
    { url = "https://files.pythonhosted.org/packages/6b/3c/b8396363eae9e77a2c605d826e549f2f5d1d79f77b12f17c655e7e3b6a2f/aiohttp-3.12.0-cp311-cp311-win32.whl", hash = "sha256:6859c7ecd01cbcc839476c7d9504a19bf334bbe45715df611d351103945a9d23", size = 414813, upload-time = "2025-05-24T22:31:25.03Z" },
    { url = "https://files.pythonhosted.org/packages/72/9f/d7bd0442c1af0efd9af493399db1eccafce8c5e47f1600b565e069eaaf99/aiohttp-3.12.0-cp311-cp311-win_amd64.whl", hash = "sha256:0159620f09dd338bab29e7136efd51c971462a5bb69dcdace39a2c581e87c4af", size = 439203, upload-time = "2025-05-24T22:31:27.047Z" },
    { url = "https://files.pythonhosted.org/packages/a4/83/5cf89e601d565ca18fa8792f5b7393f6f3d80fa26447ee4649232f83a6aa/aiohttp-3.12.0-cp312-cp312-macosx_10_13_universal2.whl", hash = "sha256:71fe01ddea2673973f1958c3776da990106e33a02a4a5c708d4bb34717cae712", size = 688428, upload-time = "2025-05-24T22:31:29.505Z" },
    { url = "https://files.pythonhosted.org/packages/fc/f4/034d086f5dacd94063a6926d17c63094ba32dd4938954beb704a6f90d2a6/aiohttp-3.12.0-cp312-cp312-macosx_10_13_x86_64.whl", hash = "sha256:9ce499a7ea20925572d52f86cd42e16690f4db2ff56933710bf759cf1ec68212", size = 463055, upload-time = "2025-05-24T22:31:31.314Z" },
    { url = "https://files.pythonhosted.org/packages/9d/e4/47fccf8b5e6a174228a3e1df7f5c723c3f120e2da6f06cac8df05cac2aa2/aiohttp-3.12.0-cp312-cp312-macosx_11_0_arm64.whl", hash = "sha256:75a7d00e20221b1bb8a04e14dba850596cdafeac10fb112ce7b6ef0ad1f9bd42", size = 455888, upload-time = "2025-05-24T22:31:33.238Z" },
    { url = "https://files.pythonhosted.org/packages/43/34/8b94b13b80f1a83fef87a4e324067f72e73a9713dae497de9eff0e5754ce/aiohttp-3.12.0-cp312-cp312-manylinux_2_17_aarch64.manylinux2014_aarch64.whl", hash = "sha256:9f9cb8f69371d50ba61f061065d440edcbebf00cb4ef2141465a9e753a00ecb9", size = 1702681, upload-time = "2025-05-24T22:31:35.724Z" },
    { url = "https://files.pythonhosted.org/packages/f5/aa/1e8b90fbe2bfb1684f4461dc70f05d4235bc7e962d39e0febe6bbeec68f3/aiohttp-3.12.0-cp312-cp312-manylinux_2_17_armv7l.manylinux2014_armv7l.manylinux_2_31_armv7l.whl", hash = "sha256:037a53da5016e8fa33840ecddb2bdc20091d731e0fe866f4f9d9364a94504856", size = 1685327, upload-time = "2025-05-24T22:31:37.849Z" },
    { url = "https://files.pythonhosted.org/packages/4e/74/f9b801c9b250b9501d3ce28ce3e499cedf77035dfc4d74c7e5488a9980d7/aiohttp-3.12.0-cp312-cp312-manylinux_2_17_ppc64le.manylinux2014_ppc64le.whl", hash = "sha256:851543bb8dd5db048c0b6a7454cae3fd0f618a592cbb70844ec0d548767b5763", size = 1740423, upload-time = "2025-05-24T22:31:40.189Z" },
    { url = "https://files.pythonhosted.org/packages/b4/24/e848b8493c5597cfd7814e3952e182cb91b3193adcea5967513844e99051/aiohttp-3.12.0-cp312-cp312-manylinux_2_17_s390x.manylinux2014_s390x.whl", hash = "sha256:2688fb204b07c2bffcb12795b6384ec051d927147e0ec542ba3518dd60a86f2f", size = 1786578, upload-time = "2025-05-24T22:31:43.006Z" },
    { url = "https://files.pythonhosted.org/packages/29/4e/63044dfa4176be5c795db24fdae7233acc1895794c544de9689438923acd/aiohttp-3.12.0-cp312-cp312-manylinux_2_17_x86_64.manylinux2014_x86_64.whl", hash = "sha256:9cbc8604c21a163ee492542b344a4f02797d48d38d335af47490d77c0e15d2ed", size = 1706017, upload-time = "2025-05-24T22:31:45.605Z" },
    { url = "https://files.pythonhosted.org/packages/aa/0e/2d7f4a0e6f22578b536fd1a22f3b1cf19b8f0f05a6feffcb6fd26ac97ddd/aiohttp-3.12.0-cp312-cp312-manylinux_2_5_i686.manylinux1_i686.manylinux_2_17_i686.manylinux2014_i686.whl", hash = "sha256:754d5fd1a47656592d3b11488652fba567d00c6492e9304ba59255dfee8b856f", size = 1621819, upload-time = "2025-05-24T22:31:47.752Z" },
    { url = "https://files.pythonhosted.org/packages/70/7e/8d2f3ed654b7a4d7c5c57eec88e2e01a610e16f4a851f033e37115a5c860/aiohttp-3.12.0-cp312-cp312-musllinux_1_2_aarch64.whl", hash = "sha256:2a613da41e577256d13929bbb4a95cadb570aebeab3914a24fc0056ae843d3c7", size = 1682881, upload-time = "2025-05-24T22:31:49.947Z" },
    { url = "https://files.pythonhosted.org/packages/e1/a6/bffbecc2e53b63081a958b98291ef11e005c03bc8e353934c7e5ba2e3002/aiohttp-3.12.0-cp312-cp312-musllinux_1_2_armv7l.whl", hash = "sha256:9c8f9e1de28529751345f1e55cb405f22ff09fb251a1bce7fc7e915d0ee49d1f", size = 1704334, upload-time = "2025-05-24T22:31:52.136Z" },
    { url = "https://files.pythonhosted.org/packages/36/78/4c420fbda62f50585b9537fca612b4c09af5c0f85419e87082f31440b8d5/aiohttp-3.12.0-cp312-cp312-musllinux_1_2_i686.whl", hash = "sha256:32c1977f5354fef6b43b98ac830c87bddaafcfb6516c520e3241fef8f3e299e7", size = 1644986, upload-time = "2025-05-24T22:31:54.787Z" },
    { url = "https://files.pythonhosted.org/packages/b3/88/616f05549e083f7985fa5ca39f7b7ec2bb6921330f31891e164346ce415d/aiohttp-3.12.0-cp312-cp312-musllinux_1_2_ppc64le.whl", hash = "sha256:4ac3e360ab9c1b7893ae5c254a222986162bafa9f981fa85f09bad7b1527fed4", size = 1724548, upload-time = "2025-05-24T22:31:57.369Z" },
    { url = "https://files.pythonhosted.org/packages/44/a7/bbfc67803bbd7cc3b8b36e98dfabbf0cf3eedd66583a735a1d1ecba182b4/aiohttp-3.12.0-cp312-cp312-musllinux_1_2_s390x.whl", hash = "sha256:b3e62337e0a24925fefe638f8dd91be4324ac7f2bbbe9d8d0ae992bd35b2dc45", size = 1752523, upload-time = "2025-05-24T22:31:59.552Z" },
    { url = "https://files.pythonhosted.org/packages/86/69/b85b4a531669d20b5effcb7ff00dd515cd0530a51db5749de14b1fbc8a34/aiohttp-3.12.0-cp312-cp312-musllinux_1_2_x86_64.whl", hash = "sha256:7285a756ba23e99f1a24cf41e8440f06a1d2cba595ee2cc1acb854e4262e2075", size = 1712132, upload-time = "2025-05-24T22:32:01.799Z" },
    { url = "https://files.pythonhosted.org/packages/0e/07/ae3b5ab96caadfa7f2d1e1718ececf9c0dcd05cd2338eb02a9a8de4c772a/aiohttp-3.12.0-cp312-cp312-win32.whl", hash = "sha256:b53cd833233a09d5a22481a7e936bfdce46845e3b09f1b936d383d5c14d39ba6", size = 409548, upload-time = "2025-05-24T22:32:03.957Z" },
    { url = "https://files.pythonhosted.org/packages/71/bc/e8ce9d8c298f6e5d8517a684eb616089c01c4c8185fec5376b19ac7b72c8/aiohttp-3.12.0-cp312-cp312-win_amd64.whl", hash = "sha256:68e4a94c3bf80e93340d4c9108f57b46b019ca88eddec18bf5c8e1ded463cbef", size = 435645, upload-time = "2025-05-24T22:32:05.88Z" },
    { url = "https://files.pythonhosted.org/packages/fd/7e/9d27424fadc63f89d9165e7865ecdcf49bd4ce03ed5f453e8fb1300c3ede/aiohttp-3.12.0-cp313-cp313-macosx_10_13_universal2.whl", hash = "sha256:6ab223f5d0bd30f1b419addc4aef37f8d7723027e3d92393281cba97f8529209", size = 682843, upload-time = "2025-05-24T22:32:08.441Z" },
    { url = "https://files.pythonhosted.org/packages/9d/7e/d8f3b2efbd359138f81121d849c334b6df4bb91805a4e7380f175ea822cf/aiohttp-3.12.0-cp313-cp313-macosx_10_13_x86_64.whl", hash = "sha256:c5beab804eeff85cfae5c053e0d3bb7a7cdc2756ced50a586c56deb8b8ce16b9", size = 460508, upload-time = "2025-05-24T22:32:10.476Z" },
    { url = "https://files.pythonhosted.org/packages/90/a2/019f0e33b5d3f201f400075841a31db7014a175d6e805fb13c26d8ff85e2/aiohttp-3.12.0-cp313-cp313-macosx_11_0_arm64.whl", hash = "sha256:bb157df65c18f4c84dd2a3b989975076d228866e6c4872220139c385bb0fea3b", size = 452808, upload-time = "2025-05-24T22:32:12.519Z" },
    { url = "https://files.pythonhosted.org/packages/01/29/54e623c3854326e54744996917919a033ce00313888aa5e5fe2348c8968c/aiohttp-3.12.0-cp313-cp313-manylinux_2_17_aarch64.manylinux2014_aarch64.whl", hash = "sha256:c9dff812b540fd31e08678fb1caed2498c294e0f75262829259588992ca59372", size = 1691620, upload-time = "2025-05-24T22:32:14.635Z" },
    { url = "https://files.pythonhosted.org/packages/f7/db/eef9360855d3d2218bc38c0a94781324fbb7361b168bc6ccba29d703bb7c/aiohttp-3.12.0-cp313-cp313-manylinux_2_17_armv7l.manylinux2014_armv7l.manylinux_2_31_armv7l.whl", hash = "sha256:f4f06d93c08670b8deb6e965578c804eecd85450319f403ed5695e7105ca4f38", size = 1672885, upload-time = "2025-05-24T22:32:16.884Z" },
    { url = "https://files.pythonhosted.org/packages/a1/c7/ff6153b07cd03358eb0faa7fb5ecc319ec2cdccd9789bf25d2a6c580b653/aiohttp-3.12.0-cp313-cp313-manylinux_2_17_ppc64le.manylinux2014_ppc64le.whl", hash = "sha256:bc77ef0cd57e669f4835ccced3e374c14a9890ef5b99427c5712d965b1a3dca3", size = 1724952, upload-time = "2025-05-24T22:32:19.119Z" },
    { url = "https://files.pythonhosted.org/packages/b0/38/b6e7ac5234f0eda7763737460793cb478f0270f73adcf2037f0913c9bf9c/aiohttp-3.12.0-cp313-cp313-manylinux_2_17_s390x.manylinux2014_s390x.whl", hash = "sha256:16acea48107e36eb672530b155be727d701658c8e0132f5c38919431063df1aa", size = 1774327, upload-time = "2025-05-24T22:32:21.884Z" },
    { url = "https://files.pythonhosted.org/packages/29/ec/a51e3fffd7538e7cc6376b2693c5f15365a542d42045c9345f8571962c3a/aiohttp-3.12.0-cp313-cp313-manylinux_2_17_x86_64.manylinux2014_x86_64.whl", hash = "sha256:8314272c09dfb3424a3015222b950ca4a0845165fa43528f079a67dd0d98bd56", size = 1696655, upload-time = "2025-05-24T22:32:24.46Z" },
    { url = "https://files.pythonhosted.org/packages/cd/f8/701e3869d04c6d1b908fcbcb6f41013a3400750c289a494500ed68fe5f5d/aiohttp-3.12.0-cp313-cp313-manylinux_2_5_i686.manylinux1_i686.manylinux_2_17_i686.manylinux2014_i686.whl", hash = "sha256:c9b51e1f1fe9ef73e3dc23908586d7ea3aa928da1b44a38f0cb0c3f60cfcfa76", size = 1610360, upload-time = "2025-05-24T22:32:27.204Z" },
    { url = "https://files.pythonhosted.org/packages/5e/bc/1e36156c126ff0f1cd9af55a2e3bdd71842e4c76006fd6f16adec92f7c50/aiohttp-3.12.0-cp313-cp313-musllinux_1_2_aarch64.whl", hash = "sha256:471858b4cb972205fbc46b9485d8d532092df0189dd681869616bbbc7192ead3", size = 1663384, upload-time = "2025-05-24T22:32:29.383Z" },
    { url = "https://files.pythonhosted.org/packages/71/b2/e79603df4a9916ecca3ef6605d66bc8dc9d1cf94be12b5b948e19eba4a7b/aiohttp-3.12.0-cp313-cp313-musllinux_1_2_armv7l.whl", hash = "sha256:47d30f5fc30bd9dfe8875374aa05f566719d82e9026839dd5c59f281fb94d302", size = 1695049, upload-time = "2025-05-24T22:32:31.655Z" },
    { url = "https://files.pythonhosted.org/packages/31/26/6c91957dc52eb47845b5f03901e1162b412c77ac3c0e082b10cf6be7b3ba/aiohttp-3.12.0-cp313-cp313-musllinux_1_2_i686.whl", hash = "sha256:1c4ae2aced91b2e879f16d4f0225c7733e007367403a195c2f72d9c01dac4b68", size = 1637644, upload-time = "2025-05-24T22:32:34.419Z" },
    { url = "https://files.pythonhosted.org/packages/da/9e/ee4b95390cf73ff3875d74e7661378115f763ff445e2d7a0c02f1916db3e/aiohttp-3.12.0-cp313-cp313-musllinux_1_2_ppc64le.whl", hash = "sha256:c2d61673e3eec7f703419ae430417ac84305095220af11524f9496f7c0b81dc6", size = 1713775, upload-time = "2025-05-24T22:32:36.718Z" },
    { url = "https://files.pythonhosted.org/packages/dd/83/69b8a5a32e48210ce3830ee11044245e283c89adb8e797414145ab1d1a4a/aiohttp-3.12.0-cp313-cp313-musllinux_1_2_s390x.whl", hash = "sha256:a08d1c18b588ddfd049f4ac082b9935ee68a3796dc7ad70c8317605a8bd7e298", size = 1747247, upload-time = "2025-05-24T22:32:39.115Z" },
    { url = "https://files.pythonhosted.org/packages/54/df/4c23861c97384a18a03233629ba423b2cdee450a0fb76354095fdd30cfe5/aiohttp-3.12.0-cp313-cp313-musllinux_1_2_x86_64.whl", hash = "sha256:33bb4ab2c7b86bf0ef19d426afcc3e60f08415b8e46b9cdb67b632c1d48931a3", size = 1696137, upload-time = "2025-05-24T22:32:41.392Z" },
    { url = "https://files.pythonhosted.org/packages/92/27/e19dfbcfdbe5f000b2959c4cb1a93c32e8632a36b29b7a01d59251e14b5b/aiohttp-3.12.0-cp313-cp313-win32.whl", hash = "sha256:199bfe20aebba88c94113def5c5f7eb8abeca55caf4dab8060fa25f573f062e5", size = 408567, upload-time = "2025-05-24T22:32:44.132Z" },
    { url = "https://files.pythonhosted.org/packages/30/88/70f19c1c1714d2b4920a4e675fd5b92ff5162b55d20d04b5ba188f0d623b/aiohttp-3.12.0-cp313-cp313-win_amd64.whl", hash = "sha256:9c24ce9ccfe2c24e391bdd72f3d5ff9c42ed1f8b15f813cb4b4c22e0d5930433", size = 434504, upload-time = "2025-05-24T22:32:46.274Z" },
]

[[package]]
name = "aiosignal"
version = "1.3.2"
source = { registry = "https://pypi.org/simple" }
dependencies = [
    { name = "frozenlist" },
]
sdist = { url = "https://files.pythonhosted.org/packages/ba/b5/6d55e80f6d8a08ce22b982eafa278d823b541c925f11ee774b0b9c43473d/aiosignal-1.3.2.tar.gz", hash = "sha256:a8c255c66fafb1e499c9351d0bf32ff2d8a0321595ebac3b93713656d2436f54", size = 19424, upload-time = "2024-12-13T17:10:40.86Z" }
wheels = [
    { url = "https://files.pythonhosted.org/packages/ec/6a/bc7e17a3e87a2985d3e8f4da4cd0f481060eb78fb08596c42be62c90a4d9/aiosignal-1.3.2-py2.py3-none-any.whl", hash = "sha256:45cde58e409a301715980c2b01d0c28bdde3770d8290b5eb2173759d9acb31a5", size = 7597, upload-time = "2024-12-13T17:10:38.469Z" },
]

[[package]]
name = "alabaster"
version = "1.0.0"
source = { registry = "https://pypi.org/simple" }
sdist = { url = "https://files.pythonhosted.org/packages/a6/f8/d9c74d0daf3f742840fd818d69cfae176fa332022fd44e3469487d5a9420/alabaster-1.0.0.tar.gz", hash = "sha256:c00dca57bca26fa62a6d7d0a9fcce65f3e026e9bfe33e9c538fd3fbb2144fd9e", size = 24210, upload-time = "2024-07-26T18:15:03.762Z" }
wheels = [
    { url = "https://files.pythonhosted.org/packages/7e/b3/6b4067be973ae96ba0d615946e314c5ae35f9f993eca561b356540bb0c2b/alabaster-1.0.0-py3-none-any.whl", hash = "sha256:fc6786402dc3fcb2de3cabd5fe455a2db534b371124f1f21de8731783dec828b", size = 13929, upload-time = "2024-07-26T18:15:02.05Z" },
]

[[package]]
name = "annotated-types"
version = "0.7.0"
source = { registry = "https://pypi.org/simple" }
sdist = { url = "https://files.pythonhosted.org/packages/ee/67/531ea369ba64dcff5ec9c3402f9f51bf748cec26dde048a2f973a4eea7f5/annotated_types-0.7.0.tar.gz", hash = "sha256:aff07c09a53a08bc8cfccb9c85b05f1aa9a2a6f23728d790723543408344ce89", size = 16081, upload-time = "2024-05-20T21:33:25.928Z" }
wheels = [
    { url = "https://files.pythonhosted.org/packages/78/b6/6307fbef88d9b5ee7421e68d78a9f162e0da4900bc5f5793f6d3d0e34fb8/annotated_types-0.7.0-py3-none-any.whl", hash = "sha256:1f02e8b43a8fbbc3f3e0d4f0f4bfc8131bcb4eebe8849b8e5c773f3a1c582a53", size = 13643, upload-time = "2024-05-20T21:33:24.1Z" },
]

[[package]]
name = "async-timeout"
version = "5.0.1"
source = { registry = "https://pypi.org/simple" }
sdist = { url = "https://files.pythonhosted.org/packages/a5/ae/136395dfbfe00dfc94da3f3e136d0b13f394cba8f4841120e34226265780/async_timeout-5.0.1.tar.gz", hash = "sha256:d9321a7a3d5a6a5e187e824d2fa0793ce379a202935782d555d6e9d2735677d3", size = 9274, upload-time = "2024-11-06T16:41:39.6Z" }
wheels = [
    { url = "https://files.pythonhosted.org/packages/fe/ba/e2081de779ca30d473f21f5b30e0e737c438205440784c7dfc81efc2b029/async_timeout-5.0.1-py3-none-any.whl", hash = "sha256:39e3809566ff85354557ec2398b55e096c8364bacac9405a7a1fa429e77fe76c", size = 6233, upload-time = "2024-11-06T16:41:37.9Z" },
]

[[package]]
name = "attrs"
version = "25.3.0"
source = { registry = "https://pypi.org/simple" }
sdist = { url = "https://files.pythonhosted.org/packages/5a/b0/1367933a8532ee6ff8d63537de4f1177af4bff9f3e829baf7331f595bb24/attrs-25.3.0.tar.gz", hash = "sha256:75d7cefc7fb576747b2c81b4442d4d4a1ce0900973527c011d1030fd3bf4af1b", size = 812032, upload-time = "2025-03-13T11:10:22.779Z" }
wheels = [
    { url = "https://files.pythonhosted.org/packages/77/06/bb80f5f86020c4551da315d78b3ab75e8228f89f0162f2c3a819e407941a/attrs-25.3.0-py3-none-any.whl", hash = "sha256:427318ce031701fea540783410126f03899a97ffc6f61596ad581ac2e40e3bc3", size = 63815, upload-time = "2025-03-13T11:10:21.14Z" },
]

[[package]]
name = "babel"
version = "2.17.0"
source = { registry = "https://pypi.org/simple" }
sdist = { url = "https://files.pythonhosted.org/packages/7d/6b/d52e42361e1aa00709585ecc30b3f9684b3ab62530771402248b1b1d6240/babel-2.17.0.tar.gz", hash = "sha256:0c54cffb19f690cdcc52a3b50bcbf71e07a808d1c80d549f2459b9d2cf0afb9d", size = 9951852, upload-time = "2025-02-01T15:17:41.026Z" }
wheels = [
    { url = "https://files.pythonhosted.org/packages/b7/b8/3fe70c75fe32afc4bb507f75563d39bc5642255d1d94f1f23604725780bf/babel-2.17.0-py3-none-any.whl", hash = "sha256:4d0b53093fdfb4b21c92b5213dba5a1b23885afa8383709427046b21c366e5f2", size = 10182537, upload-time = "2025-02-01T15:17:37.39Z" },
]

[[package]]
name = "bumpver"
version = "2024.1130"
source = { registry = "https://pypi.org/simple" }
dependencies = [
    { name = "click" },
    { name = "colorama" },
    { name = "lexid" },
    { name = "toml" },
]
sdist = { url = "https://files.pythonhosted.org/packages/bb/a9/becf78cc86211bd2287114c4f990a3bed450816696f14810cc59d7815bb5/bumpver-2024.1130.tar.gz", hash = "sha256:74f7ebc294b2240f346e99748cc6f238e57b050999d7428db75d76baf2bf1437", size = 115102, upload-time = "2024-11-10T20:51:53.072Z" }
wheels = [
    { url = "https://files.pythonhosted.org/packages/09/34/57d038ae30374976ce4ec57db9dea95bf55d1b5543b35e77aa9ce3543198/bumpver-2024.1130-py2.py3-none-any.whl", hash = "sha256:8e54220aefe7db25148622f45959f7beb6b8513af0b0429b38b9072566665a49", size = 65273, upload-time = "2024-11-10T20:51:50.383Z" },
]

[[package]]
name = "certifi"
version = "2025.4.26"
source = { registry = "https://pypi.org/simple" }
sdist = { url = "https://files.pythonhosted.org/packages/e8/9e/c05b3920a3b7d20d3d3310465f50348e5b3694f4f88c6daf736eef3024c4/certifi-2025.4.26.tar.gz", hash = "sha256:0a816057ea3cdefcef70270d2c515e4506bbc954f417fa5ade2021213bb8f0c6", size = 160705, upload-time = "2025-04-26T02:12:29.51Z" }
wheels = [
    { url = "https://files.pythonhosted.org/packages/4a/7e/3db2bd1b1f9e95f7cddca6d6e75e2f2bd9f51b1246e546d88addca0106bd/certifi-2025.4.26-py3-none-any.whl", hash = "sha256:30350364dfe371162649852c63336a15c70c6510c2ad5015b21c2345311805f3", size = 159618, upload-time = "2025-04-26T02:12:27.662Z" },
]

[[package]]
name = "charset-normalizer"
version = "3.4.2"
source = { registry = "https://pypi.org/simple" }
sdist = { url = "https://files.pythonhosted.org/packages/e4/33/89c2ced2b67d1c2a61c19c6751aa8902d46ce3dacb23600a283619f5a12d/charset_normalizer-3.4.2.tar.gz", hash = "sha256:5baececa9ecba31eff645232d59845c07aa030f0c81ee70184a90d35099a0e63", size = 126367, upload-time = "2025-05-02T08:34:42.01Z" }
wheels = [
    { url = "https://files.pythonhosted.org/packages/95/28/9901804da60055b406e1a1c5ba7aac1276fb77f1dde635aabfc7fd84b8ab/charset_normalizer-3.4.2-cp310-cp310-macosx_10_9_universal2.whl", hash = "sha256:7c48ed483eb946e6c04ccbe02c6b4d1d48e51944b6db70f697e089c193404941", size = 201818, upload-time = "2025-05-02T08:31:46.725Z" },
    { url = "https://files.pythonhosted.org/packages/d9/9b/892a8c8af9110935e5adcbb06d9c6fe741b6bb02608c6513983048ba1a18/charset_normalizer-3.4.2-cp310-cp310-manylinux_2_17_aarch64.manylinux2014_aarch64.whl", hash = "sha256:b2d318c11350e10662026ad0eb71bb51c7812fc8590825304ae0bdd4ac283acd", size = 144649, upload-time = "2025-05-02T08:31:48.889Z" },
    { url = "https://files.pythonhosted.org/packages/7b/a5/4179abd063ff6414223575e008593861d62abfc22455b5d1a44995b7c101/charset_normalizer-3.4.2-cp310-cp310-manylinux_2_17_ppc64le.manylinux2014_ppc64le.whl", hash = "sha256:9cbfacf36cb0ec2897ce0ebc5d08ca44213af24265bd56eca54bee7923c48fd6", size = 155045, upload-time = "2025-05-02T08:31:50.757Z" },
    { url = "https://files.pythonhosted.org/packages/3b/95/bc08c7dfeddd26b4be8c8287b9bb055716f31077c8b0ea1cd09553794665/charset_normalizer-3.4.2-cp310-cp310-manylinux_2_17_s390x.manylinux2014_s390x.whl", hash = "sha256:18dd2e350387c87dabe711b86f83c9c78af772c748904d372ade190b5c7c9d4d", size = 147356, upload-time = "2025-05-02T08:31:52.634Z" },
    { url = "https://files.pythonhosted.org/packages/a8/2d/7a5b635aa65284bf3eab7653e8b4151ab420ecbae918d3e359d1947b4d61/charset_normalizer-3.4.2-cp310-cp310-manylinux_2_17_x86_64.manylinux2014_x86_64.whl", hash = "sha256:8075c35cd58273fee266c58c0c9b670947c19df5fb98e7b66710e04ad4e9ff86", size = 149471, upload-time = "2025-05-02T08:31:56.207Z" },
    { url = "https://files.pythonhosted.org/packages/ae/38/51fc6ac74251fd331a8cfdb7ec57beba8c23fd5493f1050f71c87ef77ed0/charset_normalizer-3.4.2-cp310-cp310-manylinux_2_5_i686.manylinux1_i686.manylinux_2_17_i686.manylinux2014_i686.whl", hash = "sha256:5bf4545e3b962767e5c06fe1738f951f77d27967cb2caa64c28be7c4563e162c", size = 151317, upload-time = "2025-05-02T08:31:57.613Z" },
    { url = "https://files.pythonhosted.org/packages/b7/17/edee1e32215ee6e9e46c3e482645b46575a44a2d72c7dfd49e49f60ce6bf/charset_normalizer-3.4.2-cp310-cp310-musllinux_1_2_aarch64.whl", hash = "sha256:7a6ab32f7210554a96cd9e33abe3ddd86732beeafc7a28e9955cdf22ffadbab0", size = 146368, upload-time = "2025-05-02T08:31:59.468Z" },
    { url = "https://files.pythonhosted.org/packages/26/2c/ea3e66f2b5f21fd00b2825c94cafb8c326ea6240cd80a91eb09e4a285830/charset_normalizer-3.4.2-cp310-cp310-musllinux_1_2_i686.whl", hash = "sha256:b33de11b92e9f75a2b545d6e9b6f37e398d86c3e9e9653c4864eb7e89c5773ef", size = 154491, upload-time = "2025-05-02T08:32:01.219Z" },
    { url = "https://files.pythonhosted.org/packages/52/47/7be7fa972422ad062e909fd62460d45c3ef4c141805b7078dbab15904ff7/charset_normalizer-3.4.2-cp310-cp310-musllinux_1_2_ppc64le.whl", hash = "sha256:8755483f3c00d6c9a77f490c17e6ab0c8729e39e6390328e42521ef175380ae6", size = 157695, upload-time = "2025-05-02T08:32:03.045Z" },
    { url = "https://files.pythonhosted.org/packages/2f/42/9f02c194da282b2b340f28e5fb60762de1151387a36842a92b533685c61e/charset_normalizer-3.4.2-cp310-cp310-musllinux_1_2_s390x.whl", hash = "sha256:68a328e5f55ec37c57f19ebb1fdc56a248db2e3e9ad769919a58672958e8f366", size = 154849, upload-time = "2025-05-02T08:32:04.651Z" },
    { url = "https://files.pythonhosted.org/packages/67/44/89cacd6628f31fb0b63201a618049be4be2a7435a31b55b5eb1c3674547a/charset_normalizer-3.4.2-cp310-cp310-musllinux_1_2_x86_64.whl", hash = "sha256:21b2899062867b0e1fde9b724f8aecb1af14f2778d69aacd1a5a1853a597a5db", size = 150091, upload-time = "2025-05-02T08:32:06.719Z" },
    { url = "https://files.pythonhosted.org/packages/1f/79/4b8da9f712bc079c0f16b6d67b099b0b8d808c2292c937f267d816ec5ecc/charset_normalizer-3.4.2-cp310-cp310-win32.whl", hash = "sha256:e8082b26888e2f8b36a042a58307d5b917ef2b1cacab921ad3323ef91901c71a", size = 98445, upload-time = "2025-05-02T08:32:08.66Z" },
    { url = "https://files.pythonhosted.org/packages/7d/d7/96970afb4fb66497a40761cdf7bd4f6fca0fc7bafde3a84f836c1f57a926/charset_normalizer-3.4.2-cp310-cp310-win_amd64.whl", hash = "sha256:f69a27e45c43520f5487f27627059b64aaf160415589230992cec34c5e18a509", size = 105782, upload-time = "2025-05-02T08:32:10.46Z" },
    { url = "https://files.pythonhosted.org/packages/05/85/4c40d00dcc6284a1c1ad5de5e0996b06f39d8232f1031cd23c2f5c07ee86/charset_normalizer-3.4.2-cp311-cp311-macosx_10_9_universal2.whl", hash = "sha256:be1e352acbe3c78727a16a455126d9ff83ea2dfdcbc83148d2982305a04714c2", size = 198794, upload-time = "2025-05-02T08:32:11.945Z" },
    { url = "https://files.pythonhosted.org/packages/41/d9/7a6c0b9db952598e97e93cbdfcb91bacd89b9b88c7c983250a77c008703c/charset_normalizer-3.4.2-cp311-cp311-manylinux_2_17_aarch64.manylinux2014_aarch64.whl", hash = "sha256:aa88ca0b1932e93f2d961bf3addbb2db902198dca337d88c89e1559e066e7645", size = 142846, upload-time = "2025-05-02T08:32:13.946Z" },
    { url = "https://files.pythonhosted.org/packages/66/82/a37989cda2ace7e37f36c1a8ed16c58cf48965a79c2142713244bf945c89/charset_normalizer-3.4.2-cp311-cp311-manylinux_2_17_ppc64le.manylinux2014_ppc64le.whl", hash = "sha256:d524ba3f1581b35c03cb42beebab4a13e6cdad7b36246bd22541fa585a56cccd", size = 153350, upload-time = "2025-05-02T08:32:15.873Z" },
    { url = "https://files.pythonhosted.org/packages/df/68/a576b31b694d07b53807269d05ec3f6f1093e9545e8607121995ba7a8313/charset_normalizer-3.4.2-cp311-cp311-manylinux_2_17_s390x.manylinux2014_s390x.whl", hash = "sha256:28a1005facc94196e1fb3e82a3d442a9d9110b8434fc1ded7a24a2983c9888d8", size = 145657, upload-time = "2025-05-02T08:32:17.283Z" },
    { url = "https://files.pythonhosted.org/packages/92/9b/ad67f03d74554bed3aefd56fe836e1623a50780f7c998d00ca128924a499/charset_normalizer-3.4.2-cp311-cp311-manylinux_2_17_x86_64.manylinux2014_x86_64.whl", hash = "sha256:fdb20a30fe1175ecabed17cbf7812f7b804b8a315a25f24678bcdf120a90077f", size = 147260, upload-time = "2025-05-02T08:32:18.807Z" },
    { url = "https://files.pythonhosted.org/packages/a6/e6/8aebae25e328160b20e31a7e9929b1578bbdc7f42e66f46595a432f8539e/charset_normalizer-3.4.2-cp311-cp311-manylinux_2_5_i686.manylinux1_i686.manylinux_2_17_i686.manylinux2014_i686.whl", hash = "sha256:0f5d9ed7f254402c9e7d35d2f5972c9bbea9040e99cd2861bd77dc68263277c7", size = 149164, upload-time = "2025-05-02T08:32:20.333Z" },
    { url = "https://files.pythonhosted.org/packages/8b/f2/b3c2f07dbcc248805f10e67a0262c93308cfa149a4cd3d1fe01f593e5fd2/charset_normalizer-3.4.2-cp311-cp311-musllinux_1_2_aarch64.whl", hash = "sha256:efd387a49825780ff861998cd959767800d54f8308936b21025326de4b5a42b9", size = 144571, upload-time = "2025-05-02T08:32:21.86Z" },
    { url = "https://files.pythonhosted.org/packages/60/5b/c3f3a94bc345bc211622ea59b4bed9ae63c00920e2e8f11824aa5708e8b7/charset_normalizer-3.4.2-cp311-cp311-musllinux_1_2_i686.whl", hash = "sha256:f0aa37f3c979cf2546b73e8222bbfa3dc07a641585340179d768068e3455e544", size = 151952, upload-time = "2025-05-02T08:32:23.434Z" },
    { url = "https://files.pythonhosted.org/packages/e2/4d/ff460c8b474122334c2fa394a3f99a04cf11c646da895f81402ae54f5c42/charset_normalizer-3.4.2-cp311-cp311-musllinux_1_2_ppc64le.whl", hash = "sha256:e70e990b2137b29dc5564715de1e12701815dacc1d056308e2b17e9095372a82", size = 155959, upload-time = "2025-05-02T08:32:24.993Z" },
    { url = "https://files.pythonhosted.org/packages/a2/2b/b964c6a2fda88611a1fe3d4c400d39c66a42d6c169c924818c848f922415/charset_normalizer-3.4.2-cp311-cp311-musllinux_1_2_s390x.whl", hash = "sha256:0c8c57f84ccfc871a48a47321cfa49ae1df56cd1d965a09abe84066f6853b9c0", size = 153030, upload-time = "2025-05-02T08:32:26.435Z" },
    { url = "https://files.pythonhosted.org/packages/59/2e/d3b9811db26a5ebf444bc0fa4f4be5aa6d76fc6e1c0fd537b16c14e849b6/charset_normalizer-3.4.2-cp311-cp311-musllinux_1_2_x86_64.whl", hash = "sha256:6b66f92b17849b85cad91259efc341dce9c1af48e2173bf38a85c6329f1033e5", size = 148015, upload-time = "2025-05-02T08:32:28.376Z" },
    { url = "https://files.pythonhosted.org/packages/90/07/c5fd7c11eafd561bb51220d600a788f1c8d77c5eef37ee49454cc5c35575/charset_normalizer-3.4.2-cp311-cp311-win32.whl", hash = "sha256:daac4765328a919a805fa5e2720f3e94767abd632ae410a9062dff5412bae65a", size = 98106, upload-time = "2025-05-02T08:32:30.281Z" },
    { url = "https://files.pythonhosted.org/packages/a8/05/5e33dbef7e2f773d672b6d79f10ec633d4a71cd96db6673625838a4fd532/charset_normalizer-3.4.2-cp311-cp311-win_amd64.whl", hash = "sha256:e53efc7c7cee4c1e70661e2e112ca46a575f90ed9ae3fef200f2a25e954f4b28", size = 105402, upload-time = "2025-05-02T08:32:32.191Z" },
    { url = "https://files.pythonhosted.org/packages/d7/a4/37f4d6035c89cac7930395a35cc0f1b872e652eaafb76a6075943754f095/charset_normalizer-3.4.2-cp312-cp312-macosx_10_13_universal2.whl", hash = "sha256:0c29de6a1a95f24b9a1aa7aefd27d2487263f00dfd55a77719b530788f75cff7", size = 199936, upload-time = "2025-05-02T08:32:33.712Z" },
    { url = "https://files.pythonhosted.org/packages/ee/8a/1a5e33b73e0d9287274f899d967907cd0bf9c343e651755d9307e0dbf2b3/charset_normalizer-3.4.2-cp312-cp312-manylinux_2_17_aarch64.manylinux2014_aarch64.whl", hash = "sha256:cddf7bd982eaa998934a91f69d182aec997c6c468898efe6679af88283b498d3", size = 143790, upload-time = "2025-05-02T08:32:35.768Z" },
    { url = "https://files.pythonhosted.org/packages/66/52/59521f1d8e6ab1482164fa21409c5ef44da3e9f653c13ba71becdd98dec3/charset_normalizer-3.4.2-cp312-cp312-manylinux_2_17_ppc64le.manylinux2014_ppc64le.whl", hash = "sha256:fcbe676a55d7445b22c10967bceaaf0ee69407fbe0ece4d032b6eb8d4565982a", size = 153924, upload-time = "2025-05-02T08:32:37.284Z" },
    { url = "https://files.pythonhosted.org/packages/86/2d/fb55fdf41964ec782febbf33cb64be480a6b8f16ded2dbe8db27a405c09f/charset_normalizer-3.4.2-cp312-cp312-manylinux_2_17_s390x.manylinux2014_s390x.whl", hash = "sha256:d41c4d287cfc69060fa91cae9683eacffad989f1a10811995fa309df656ec214", size = 146626, upload-time = "2025-05-02T08:32:38.803Z" },
    { url = "https://files.pythonhosted.org/packages/8c/73/6ede2ec59bce19b3edf4209d70004253ec5f4e319f9a2e3f2f15601ed5f7/charset_normalizer-3.4.2-cp312-cp312-manylinux_2_17_x86_64.manylinux2014_x86_64.whl", hash = "sha256:4e594135de17ab3866138f496755f302b72157d115086d100c3f19370839dd3a", size = 148567, upload-time = "2025-05-02T08:32:40.251Z" },
    { url = "https://files.pythonhosted.org/packages/09/14/957d03c6dc343c04904530b6bef4e5efae5ec7d7990a7cbb868e4595ee30/charset_normalizer-3.4.2-cp312-cp312-manylinux_2_5_i686.manylinux1_i686.manylinux_2_17_i686.manylinux2014_i686.whl", hash = "sha256:cf713fe9a71ef6fd5adf7a79670135081cd4431c2943864757f0fa3a65b1fafd", size = 150957, upload-time = "2025-05-02T08:32:41.705Z" },
    { url = "https://files.pythonhosted.org/packages/0d/c8/8174d0e5c10ccebdcb1b53cc959591c4c722a3ad92461a273e86b9f5a302/charset_normalizer-3.4.2-cp312-cp312-musllinux_1_2_aarch64.whl", hash = "sha256:a370b3e078e418187da8c3674eddb9d983ec09445c99a3a263c2011993522981", size = 145408, upload-time = "2025-05-02T08:32:43.709Z" },
    { url = "https://files.pythonhosted.org/packages/58/aa/8904b84bc8084ac19dc52feb4f5952c6df03ffb460a887b42615ee1382e8/charset_normalizer-3.4.2-cp312-cp312-musllinux_1_2_i686.whl", hash = "sha256:a955b438e62efdf7e0b7b52a64dc5c3396e2634baa62471768a64bc2adb73d5c", size = 153399, upload-time = "2025-05-02T08:32:46.197Z" },
    { url = "https://files.pythonhosted.org/packages/c2/26/89ee1f0e264d201cb65cf054aca6038c03b1a0c6b4ae998070392a3ce605/charset_normalizer-3.4.2-cp312-cp312-musllinux_1_2_ppc64le.whl", hash = "sha256:7222ffd5e4de8e57e03ce2cef95a4c43c98fcb72ad86909abdfc2c17d227fc1b", size = 156815, upload-time = "2025-05-02T08:32:48.105Z" },
    { url = "https://files.pythonhosted.org/packages/fd/07/68e95b4b345bad3dbbd3a8681737b4338ff2c9df29856a6d6d23ac4c73cb/charset_normalizer-3.4.2-cp312-cp312-musllinux_1_2_s390x.whl", hash = "sha256:bee093bf902e1d8fc0ac143c88902c3dfc8941f7ea1d6a8dd2bcb786d33db03d", size = 154537, upload-time = "2025-05-02T08:32:49.719Z" },
    { url = "https://files.pythonhosted.org/packages/77/1a/5eefc0ce04affb98af07bc05f3bac9094513c0e23b0562d64af46a06aae4/charset_normalizer-3.4.2-cp312-cp312-musllinux_1_2_x86_64.whl", hash = "sha256:dedb8adb91d11846ee08bec4c8236c8549ac721c245678282dcb06b221aab59f", size = 149565, upload-time = "2025-05-02T08:32:51.404Z" },
    { url = "https://files.pythonhosted.org/packages/37/a0/2410e5e6032a174c95e0806b1a6585eb21e12f445ebe239fac441995226a/charset_normalizer-3.4.2-cp312-cp312-win32.whl", hash = "sha256:db4c7bf0e07fc3b7d89ac2a5880a6a8062056801b83ff56d8464b70f65482b6c", size = 98357, upload-time = "2025-05-02T08:32:53.079Z" },
    { url = "https://files.pythonhosted.org/packages/6c/4f/c02d5c493967af3eda9c771ad4d2bbc8df6f99ddbeb37ceea6e8716a32bc/charset_normalizer-3.4.2-cp312-cp312-win_amd64.whl", hash = "sha256:5a9979887252a82fefd3d3ed2a8e3b937a7a809f65dcb1e068b090e165bbe99e", size = 105776, upload-time = "2025-05-02T08:32:54.573Z" },
    { url = "https://files.pythonhosted.org/packages/ea/12/a93df3366ed32db1d907d7593a94f1fe6293903e3e92967bebd6950ed12c/charset_normalizer-3.4.2-cp313-cp313-macosx_10_13_universal2.whl", hash = "sha256:926ca93accd5d36ccdabd803392ddc3e03e6d4cd1cf17deff3b989ab8e9dbcf0", size = 199622, upload-time = "2025-05-02T08:32:56.363Z" },
    { url = "https://files.pythonhosted.org/packages/04/93/bf204e6f344c39d9937d3c13c8cd5bbfc266472e51fc8c07cb7f64fcd2de/charset_normalizer-3.4.2-cp313-cp313-manylinux_2_17_aarch64.manylinux2014_aarch64.whl", hash = "sha256:eba9904b0f38a143592d9fc0e19e2df0fa2e41c3c3745554761c5f6447eedabf", size = 143435, upload-time = "2025-05-02T08:32:58.551Z" },
    { url = "https://files.pythonhosted.org/packages/22/2a/ea8a2095b0bafa6c5b5a55ffdc2f924455233ee7b91c69b7edfcc9e02284/charset_normalizer-3.4.2-cp313-cp313-manylinux_2_17_ppc64le.manylinux2014_ppc64le.whl", hash = "sha256:3fddb7e2c84ac87ac3a947cb4e66d143ca5863ef48e4a5ecb83bd48619e4634e", size = 153653, upload-time = "2025-05-02T08:33:00.342Z" },
    { url = "https://files.pythonhosted.org/packages/b6/57/1b090ff183d13cef485dfbe272e2fe57622a76694061353c59da52c9a659/charset_normalizer-3.4.2-cp313-cp313-manylinux_2_17_s390x.manylinux2014_s390x.whl", hash = "sha256:98f862da73774290f251b9df8d11161b6cf25b599a66baf087c1ffe340e9bfd1", size = 146231, upload-time = "2025-05-02T08:33:02.081Z" },
    { url = "https://files.pythonhosted.org/packages/e2/28/ffc026b26f441fc67bd21ab7f03b313ab3fe46714a14b516f931abe1a2d8/charset_normalizer-3.4.2-cp313-cp313-manylinux_2_17_x86_64.manylinux2014_x86_64.whl", hash = "sha256:6c9379d65defcab82d07b2a9dfbfc2e95bc8fe0ebb1b176a3190230a3ef0e07c", size = 148243, upload-time = "2025-05-02T08:33:04.063Z" },
    { url = "https://files.pythonhosted.org/packages/c0/0f/9abe9bd191629c33e69e47c6ef45ef99773320e9ad8e9cb08b8ab4a8d4cb/charset_normalizer-3.4.2-cp313-cp313-manylinux_2_5_i686.manylinux1_i686.manylinux_2_17_i686.manylinux2014_i686.whl", hash = "sha256:e635b87f01ebc977342e2697d05b56632f5f879a4f15955dfe8cef2448b51691", size = 150442, upload-time = "2025-05-02T08:33:06.418Z" },
    { url = "https://files.pythonhosted.org/packages/67/7c/a123bbcedca91d5916c056407f89a7f5e8fdfce12ba825d7d6b9954a1a3c/charset_normalizer-3.4.2-cp313-cp313-musllinux_1_2_aarch64.whl", hash = "sha256:1c95a1e2902a8b722868587c0e1184ad5c55631de5afc0eb96bc4b0d738092c0", size = 145147, upload-time = "2025-05-02T08:33:08.183Z" },
    { url = "https://files.pythonhosted.org/packages/ec/fe/1ac556fa4899d967b83e9893788e86b6af4d83e4726511eaaad035e36595/charset_normalizer-3.4.2-cp313-cp313-musllinux_1_2_i686.whl", hash = "sha256:ef8de666d6179b009dce7bcb2ad4c4a779f113f12caf8dc77f0162c29d20490b", size = 153057, upload-time = "2025-05-02T08:33:09.986Z" },
    { url = "https://files.pythonhosted.org/packages/2b/ff/acfc0b0a70b19e3e54febdd5301a98b72fa07635e56f24f60502e954c461/charset_normalizer-3.4.2-cp313-cp313-musllinux_1_2_ppc64le.whl", hash = "sha256:32fc0341d72e0f73f80acb0a2c94216bd704f4f0bce10aedea38f30502b271ff", size = 156454, upload-time = "2025-05-02T08:33:11.814Z" },
    { url = "https://files.pythonhosted.org/packages/92/08/95b458ce9c740d0645feb0e96cea1f5ec946ea9c580a94adfe0b617f3573/charset_normalizer-3.4.2-cp313-cp313-musllinux_1_2_s390x.whl", hash = "sha256:289200a18fa698949d2b39c671c2cc7a24d44096784e76614899a7ccf2574b7b", size = 154174, upload-time = "2025-05-02T08:33:13.707Z" },
    { url = "https://files.pythonhosted.org/packages/78/be/8392efc43487ac051eee6c36d5fbd63032d78f7728cb37aebcc98191f1ff/charset_normalizer-3.4.2-cp313-cp313-musllinux_1_2_x86_64.whl", hash = "sha256:4a476b06fbcf359ad25d34a057b7219281286ae2477cc5ff5e3f70a246971148", size = 149166, upload-time = "2025-05-02T08:33:15.458Z" },
    { url = "https://files.pythonhosted.org/packages/44/96/392abd49b094d30b91d9fbda6a69519e95802250b777841cf3bda8fe136c/charset_normalizer-3.4.2-cp313-cp313-win32.whl", hash = "sha256:aaeeb6a479c7667fbe1099af9617c83aaca22182d6cf8c53966491a0f1b7ffb7", size = 98064, upload-time = "2025-05-02T08:33:17.06Z" },
    { url = "https://files.pythonhosted.org/packages/e9/b0/0200da600134e001d91851ddc797809e2fe0ea72de90e09bec5a2fbdaccb/charset_normalizer-3.4.2-cp313-cp313-win_amd64.whl", hash = "sha256:aa6af9e7d59f9c12b33ae4e9450619cf2488e2bbe9b44030905877f0b2324980", size = 105641, upload-time = "2025-05-02T08:33:18.753Z" },
    { url = "https://files.pythonhosted.org/packages/20/94/c5790835a017658cbfabd07f3bfb549140c3ac458cfc196323996b10095a/charset_normalizer-3.4.2-py3-none-any.whl", hash = "sha256:7f56930ab0abd1c45cd15be65cc741c28b1c9a34876ce8c17a2fa107810c0af0", size = 52626, upload-time = "2025-05-02T08:34:40.053Z" },
]

[[package]]
name = "click"
version = "8.2.1"
source = { registry = "https://pypi.org/simple" }
dependencies = [
    { name = "colorama", marker = "sys_platform == 'win32'" },
]
sdist = { url = "https://files.pythonhosted.org/packages/60/6c/8ca2efa64cf75a977a0d7fac081354553ebe483345c734fb6b6515d96bbc/click-8.2.1.tar.gz", hash = "sha256:27c491cc05d968d271d5a1db13e3b5a184636d9d930f148c50b038f0d0646202", size = 286342, upload-time = "2025-05-20T23:19:49.832Z" }
wheels = [
    { url = "https://files.pythonhosted.org/packages/85/32/10bb5764d90a8eee674e9dc6f4db6a0ab47c8c4d0d83c27f7c39ac415a4d/click-8.2.1-py3-none-any.whl", hash = "sha256:61a3265b914e850b85317d0b3109c7f8cd35a670f963866005d6ef1d5175a12b", size = 102215, upload-time = "2025-05-20T23:19:47.796Z" },
]

[[package]]
name = "colorama"
version = "0.4.6"
source = { registry = "https://pypi.org/simple" }
sdist = { url = "https://files.pythonhosted.org/packages/d8/53/6f443c9a4a8358a93a6792e2acffb9d9d5cb0a5cfd8802644b7b1c9a02e4/colorama-0.4.6.tar.gz", hash = "sha256:08695f5cb7ed6e0531a20572697297273c47b8cae5a63ffc6d6ed5c201be6e44", size = 27697, upload-time = "2022-10-25T02:36:22.414Z" }
wheels = [
    { url = "https://files.pythonhosted.org/packages/d1/d6/3965ed04c63042e047cb6a3e6ed1a63a35087b6a609aa3a15ed8ac56c221/colorama-0.4.6-py2.py3-none-any.whl", hash = "sha256:4f1d9991f5acc0ca119f9d443620b77f9d6b33703e51011c16baf57afb285fc6", size = 25335, upload-time = "2022-10-25T02:36:20.889Z" },
]

[[package]]
name = "datasets"
version = "3.6.0"
source = { registry = "https://pypi.org/simple" }
dependencies = [
    { name = "dill" },
    { name = "filelock" },
    { name = "fsspec", extra = ["http"] },
    { name = "huggingface-hub" },
    { name = "multiprocess" },
    { name = "numpy" },
    { name = "packaging" },
    { name = "pandas" },
    { name = "pyarrow" },
    { name = "pyyaml" },
    { name = "requests" },
    { name = "tqdm" },
    { name = "xxhash" },
]
sdist = { url = "https://files.pythonhosted.org/packages/1a/89/d3d6fef58a488f8569c82fd293ab7cbd4250244d67f425dcae64c63800ea/datasets-3.6.0.tar.gz", hash = "sha256:1b2bf43b19776e2787e181cfd329cb0ca1a358ea014780c3581e0f276375e041", size = 569336, upload-time = "2025-05-07T15:15:02.659Z" }
wheels = [
    { url = "https://files.pythonhosted.org/packages/20/34/a08b0ee99715eaba118cbe19a71f7b5e2425c2718ef96007c325944a1152/datasets-3.6.0-py3-none-any.whl", hash = "sha256:25000c4a2c0873a710df127d08a202a06eab7bf42441a6bc278b499c2f72cd1b", size = 491546, upload-time = "2025-05-07T15:14:59.742Z" },
]

[[package]]
name = "dill"
version = "0.3.8"
source = { registry = "https://pypi.org/simple" }
sdist = { url = "https://files.pythonhosted.org/packages/17/4d/ac7ffa80c69ea1df30a8aa11b3578692a5118e7cd1aa157e3ef73b092d15/dill-0.3.8.tar.gz", hash = "sha256:3ebe3c479ad625c4553aca177444d89b486b1d84982eeacded644afc0cf797ca", size = 184847, upload-time = "2024-01-27T23:42:16.145Z" }
wheels = [
    { url = "https://files.pythonhosted.org/packages/c9/7a/cef76fd8438a42f96db64ddaa85280485a9c395e7df3db8158cfec1eee34/dill-0.3.8-py3-none-any.whl", hash = "sha256:c36ca9ffb54365bdd2f8eb3eff7d2a21237f8452b57ace88b1ac615b7e815bd7", size = 116252, upload-time = "2024-01-27T23:42:14.239Z" },
]

[[package]]
name = "docutils"
version = "0.21.2"
source = { registry = "https://pypi.org/simple" }
sdist = { url = "https://files.pythonhosted.org/packages/ae/ed/aefcc8cd0ba62a0560c3c18c33925362d46c6075480bfa4df87b28e169a9/docutils-0.21.2.tar.gz", hash = "sha256:3a6b18732edf182daa3cd12775bbb338cf5691468f91eeeb109deff6ebfa986f", size = 2204444, upload-time = "2024-04-23T18:57:18.24Z" }
wheels = [
    { url = "https://files.pythonhosted.org/packages/8f/d7/9322c609343d929e75e7e5e6255e614fcc67572cfd083959cdef3b7aad79/docutils-0.21.2-py3-none-any.whl", hash = "sha256:dafca5b9e384f0e419294eb4d2ff9fa826435bf15f15b7bd45723e8ad76811b2", size = 587408, upload-time = "2024-04-23T18:57:14.835Z" },
]

[[package]]
name = "exceptiongroup"
version = "1.3.0"
source = { registry = "https://pypi.org/simple" }
dependencies = [
    { name = "typing-extensions", marker = "python_full_version < '3.11'" },
]
sdist = { url = "https://files.pythonhosted.org/packages/0b/9f/a65090624ecf468cdca03533906e7c69ed7588582240cfe7cc9e770b50eb/exceptiongroup-1.3.0.tar.gz", hash = "sha256:b241f5885f560bc56a59ee63ca4c6a8bfa46ae4ad651af316d4e81817bb9fd88", size = 29749, upload-time = "2025-05-10T17:42:51.123Z" }
wheels = [
    { url = "https://files.pythonhosted.org/packages/36/f4/c6e662dade71f56cd2f3735141b265c3c79293c109549c1e6933b0651ffc/exceptiongroup-1.3.0-py3-none-any.whl", hash = "sha256:4d111e6e0c13d0644cad6ddaa7ed0261a0b36971f6d23e7ec9b4b9097da78a10", size = 16674, upload-time = "2025-05-10T17:42:49.33Z" },
]

[[package]]
name = "filelock"
version = "3.18.0"
source = { registry = "https://pypi.org/simple" }
sdist = { url = "https://files.pythonhosted.org/packages/0a/10/c23352565a6544bdc5353e0b15fc1c563352101f30e24bf500207a54df9a/filelock-3.18.0.tar.gz", hash = "sha256:adbc88eabb99d2fec8c9c1b229b171f18afa655400173ddc653d5d01501fb9f2", size = 18075, upload-time = "2025-03-14T07:11:40.47Z" }
wheels = [
    { url = "https://files.pythonhosted.org/packages/4d/36/2a115987e2d8c300a974597416d9de88f2444426de9571f4b59b2cca3acc/filelock-3.18.0-py3-none-any.whl", hash = "sha256:c401f4f8377c4464e6db25fff06205fd89bdd83b65eb0488ed1b160f780e21de", size = 16215, upload-time = "2025-03-14T07:11:39.145Z" },
]

[[package]]
name = "frozenlist"
version = "1.6.0"
source = { registry = "https://pypi.org/simple" }
sdist = { url = "https://files.pythonhosted.org/packages/ee/f4/d744cba2da59b5c1d88823cf9e8a6c74e4659e2b27604ed973be2a0bf5ab/frozenlist-1.6.0.tar.gz", hash = "sha256:b99655c32c1c8e06d111e7f41c06c29a5318cb1835df23a45518e02a47c63b68", size = 42831, upload-time = "2025-04-17T22:38:53.099Z" }
wheels = [
    { url = "https://files.pythonhosted.org/packages/44/03/22e4eb297981d48468c3d9982ab6076b10895106d3039302a943bb60fd70/frozenlist-1.6.0-cp310-cp310-macosx_10_9_universal2.whl", hash = "sha256:e6e558ea1e47fd6fa8ac9ccdad403e5dd5ecc6ed8dda94343056fa4277d5c65e", size = 160584, upload-time = "2025-04-17T22:35:48.163Z" },
    { url = "https://files.pythonhosted.org/packages/2b/b8/c213e35bcf1c20502c6fd491240b08cdd6ceec212ea54873f4cae99a51e4/frozenlist-1.6.0-cp310-cp310-macosx_10_9_x86_64.whl", hash = "sha256:f4b3cd7334a4bbc0c472164f3744562cb72d05002cc6fcf58adb104630bbc352", size = 124099, upload-time = "2025-04-17T22:35:50.241Z" },
    { url = "https://files.pythonhosted.org/packages/2b/33/df17b921c2e37b971407b4045deeca6f6de7caf0103c43958da5e1b85e40/frozenlist-1.6.0-cp310-cp310-macosx_11_0_arm64.whl", hash = "sha256:9799257237d0479736e2b4c01ff26b5c7f7694ac9692a426cb717f3dc02fff9b", size = 122106, upload-time = "2025-04-17T22:35:51.697Z" },
    { url = "https://files.pythonhosted.org/packages/8e/09/93f0293e8a95c05eea7cf9277fef8929fb4d0a2234ad9394cd2a6b6a6bb4/frozenlist-1.6.0-cp310-cp310-manylinux_2_17_aarch64.manylinux2014_aarch64.whl", hash = "sha256:f3a7bb0fe1f7a70fb5c6f497dc32619db7d2cdd53164af30ade2f34673f8b1fc", size = 287205, upload-time = "2025-04-17T22:35:53.441Z" },
    { url = "https://files.pythonhosted.org/packages/5e/34/35612f6f1b1ae0f66a4058599687d8b39352ade8ed329df0890fb553ea1e/frozenlist-1.6.0-cp310-cp310-manylinux_2_17_armv7l.manylinux2014_armv7l.manylinux_2_31_armv7l.whl", hash = "sha256:36d2fc099229f1e4237f563b2a3e0ff7ccebc3999f729067ce4e64a97a7f2869", size = 295079, upload-time = "2025-04-17T22:35:55.617Z" },
    { url = "https://files.pythonhosted.org/packages/e5/ca/51577ef6cc4ec818aab94a0034ef37808d9017c2e53158fef8834dbb3a07/frozenlist-1.6.0-cp310-cp310-manylinux_2_17_ppc64le.manylinux2014_ppc64le.whl", hash = "sha256:f27a9f9a86dcf00708be82359db8de86b80d029814e6693259befe82bb58a106", size = 308068, upload-time = "2025-04-17T22:35:57.119Z" },
    { url = "https://files.pythonhosted.org/packages/36/27/c63a23863b9dcbd064560f0fea41b516bbbf4d2e8e7eec3ff880a96f0224/frozenlist-1.6.0-cp310-cp310-manylinux_2_17_s390x.manylinux2014_s390x.whl", hash = "sha256:75ecee69073312951244f11b8627e3700ec2bfe07ed24e3a685a5979f0412d24", size = 305640, upload-time = "2025-04-17T22:35:58.667Z" },
    { url = "https://files.pythonhosted.org/packages/33/c2/91720b3562a6073ba604547a417c8d3bf5d33e4c8f1231f3f8ff6719e05c/frozenlist-1.6.0-cp310-cp310-manylinux_2_5_i686.manylinux1_i686.manylinux_2_17_i686.manylinux2014_i686.whl", hash = "sha256:f2c7d5aa19714b1b01a0f515d078a629e445e667b9da869a3cd0e6fe7dec78bd", size = 278509, upload-time = "2025-04-17T22:36:00.199Z" },
    { url = "https://files.pythonhosted.org/packages/d0/6e/1b64671ab2fca1ebf32c5b500205724ac14c98b9bc1574b2ef55853f4d71/frozenlist-1.6.0-cp310-cp310-manylinux_2_5_x86_64.manylinux1_x86_64.manylinux_2_17_x86_64.manylinux2014_x86_64.whl", hash = "sha256:69bbd454f0fb23b51cadc9bdba616c9678e4114b6f9fa372d462ff2ed9323ec8", size = 287318, upload-time = "2025-04-17T22:36:02.179Z" },
    { url = "https://files.pythonhosted.org/packages/66/30/589a8d8395d5ebe22a6b21262a4d32876df822c9a152e9f2919967bb8e1a/frozenlist-1.6.0-cp310-cp310-musllinux_1_2_aarch64.whl", hash = "sha256:7daa508e75613809c7a57136dec4871a21bca3080b3a8fc347c50b187df4f00c", size = 290923, upload-time = "2025-04-17T22:36:03.766Z" },
    { url = "https://files.pythonhosted.org/packages/4d/e0/2bd0d2a4a7062b7e4b5aad621697cd3579e5d1c39d99f2833763d91e746d/frozenlist-1.6.0-cp310-cp310-musllinux_1_2_armv7l.whl", hash = "sha256:89ffdb799154fd4d7b85c56d5fa9d9ad48946619e0eb95755723fffa11022d75", size = 304847, upload-time = "2025-04-17T22:36:05.518Z" },
    { url = "https://files.pythonhosted.org/packages/70/a0/a1a44204398a4b308c3ee1b7bf3bf56b9dcbcc4e61c890e038721d1498db/frozenlist-1.6.0-cp310-cp310-musllinux_1_2_i686.whl", hash = "sha256:920b6bd77d209931e4c263223381d63f76828bec574440f29eb497cf3394c249", size = 285580, upload-time = "2025-04-17T22:36:07.538Z" },
    { url = "https://files.pythonhosted.org/packages/78/ed/3862bc9abe05839a6a5f5bab8b6bbdf0fc9369505cb77cd15b8c8948f6a0/frozenlist-1.6.0-cp310-cp310-musllinux_1_2_ppc64le.whl", hash = "sha256:d3ceb265249fb401702fce3792e6b44c1166b9319737d21495d3611028d95769", size = 304033, upload-time = "2025-04-17T22:36:09.082Z" },
    { url = "https://files.pythonhosted.org/packages/2c/9c/1c48454a9e1daf810aa6d977626c894b406651ca79d722fce0f13c7424f1/frozenlist-1.6.0-cp310-cp310-musllinux_1_2_s390x.whl", hash = "sha256:52021b528f1571f98a7d4258c58aa8d4b1a96d4f01d00d51f1089f2e0323cb02", size = 307566, upload-time = "2025-04-17T22:36:10.561Z" },
    { url = "https://files.pythonhosted.org/packages/35/ef/cb43655c21f1bad5c42bcd540095bba6af78bf1e474b19367f6fd67d029d/frozenlist-1.6.0-cp310-cp310-musllinux_1_2_x86_64.whl", hash = "sha256:0f2ca7810b809ed0f1917293050163c7654cefc57a49f337d5cd9de717b8fad3", size = 295354, upload-time = "2025-04-17T22:36:12.181Z" },
    { url = "https://files.pythonhosted.org/packages/9f/59/d8069a688a0f54a968c73300d6013e4786b029bfec308664094130dcea66/frozenlist-1.6.0-cp310-cp310-win32.whl", hash = "sha256:0e6f8653acb82e15e5443dba415fb62a8732b68fe09936bb6d388c725b57f812", size = 115586, upload-time = "2025-04-17T22:36:14.01Z" },
    { url = "https://files.pythonhosted.org/packages/f9/a6/8f0cef021912ba7aa3b9920fe0a4557f6e85c41bbf71bb568cd744828df5/frozenlist-1.6.0-cp310-cp310-win_amd64.whl", hash = "sha256:f1a39819a5a3e84304cd286e3dc62a549fe60985415851b3337b6f5cc91907f1", size = 120845, upload-time = "2025-04-17T22:36:15.383Z" },
    { url = "https://files.pythonhosted.org/packages/53/b5/bc883b5296ec902115c00be161da93bf661199c465ec4c483feec6ea4c32/frozenlist-1.6.0-cp311-cp311-macosx_10_9_universal2.whl", hash = "sha256:ae8337990e7a45683548ffb2fee1af2f1ed08169284cd829cdd9a7fa7470530d", size = 160912, upload-time = "2025-04-17T22:36:17.235Z" },
    { url = "https://files.pythonhosted.org/packages/6f/93/51b058b563d0704b39c56baa222828043aafcac17fd3734bec5dbeb619b1/frozenlist-1.6.0-cp311-cp311-macosx_10_9_x86_64.whl", hash = "sha256:8c952f69dd524558694818a461855f35d36cc7f5c0adddce37e962c85d06eac0", size = 124315, upload-time = "2025-04-17T22:36:18.735Z" },
    { url = "https://files.pythonhosted.org/packages/c9/e0/46cd35219428d350558b874d595e132d1c17a9471a1bd0d01d518a261e7c/frozenlist-1.6.0-cp311-cp311-macosx_11_0_arm64.whl", hash = "sha256:8f5fef13136c4e2dee91bfb9a44e236fff78fc2cd9f838eddfc470c3d7d90afe", size = 122230, upload-time = "2025-04-17T22:36:20.6Z" },
    { url = "https://files.pythonhosted.org/packages/d1/0f/7ad2ce928ad06d6dd26a61812b959ded573d3e9d0ee6109d96c2be7172e9/frozenlist-1.6.0-cp311-cp311-manylinux_2_17_aarch64.manylinux2014_aarch64.whl", hash = "sha256:716bbba09611b4663ecbb7cd022f640759af8259e12a6ca939c0a6acd49eedba", size = 314842, upload-time = "2025-04-17T22:36:22.088Z" },
    { url = "https://files.pythonhosted.org/packages/34/76/98cbbd8a20a5c3359a2004ae5e5b216af84a150ccbad67c8f8f30fb2ea91/frozenlist-1.6.0-cp311-cp311-manylinux_2_17_armv7l.manylinux2014_armv7l.manylinux_2_31_armv7l.whl", hash = "sha256:7b8c4dc422c1a3ffc550b465090e53b0bf4839047f3e436a34172ac67c45d595", size = 304919, upload-time = "2025-04-17T22:36:24.247Z" },
    { url = "https://files.pythonhosted.org/packages/9a/fa/258e771ce3a44348c05e6b01dffc2bc67603fba95761458c238cd09a2c77/frozenlist-1.6.0-cp311-cp311-manylinux_2_17_ppc64le.manylinux2014_ppc64le.whl", hash = "sha256:b11534872256e1666116f6587a1592ef395a98b54476addb5e8d352925cb5d4a", size = 324074, upload-time = "2025-04-17T22:36:26.291Z" },
    { url = "https://files.pythonhosted.org/packages/d5/a4/047d861fd8c538210e12b208c0479912273f991356b6bdee7ea8356b07c9/frozenlist-1.6.0-cp311-cp311-manylinux_2_17_s390x.manylinux2014_s390x.whl", hash = "sha256:1c6eceb88aaf7221f75be6ab498dc622a151f5f88d536661af3ffc486245a626", size = 321292, upload-time = "2025-04-17T22:36:27.909Z" },
    { url = "https://files.pythonhosted.org/packages/c0/25/cfec8af758b4525676cabd36efcaf7102c1348a776c0d1ad046b8a7cdc65/frozenlist-1.6.0-cp311-cp311-manylinux_2_5_i686.manylinux1_i686.manylinux_2_17_i686.manylinux2014_i686.whl", hash = "sha256:62c828a5b195570eb4b37369fcbbd58e96c905768d53a44d13044355647838ff", size = 301569, upload-time = "2025-04-17T22:36:29.448Z" },
    { url = "https://files.pythonhosted.org/packages/87/2f/0c819372fa9f0c07b153124bf58683b8d0ca7bb73ea5ccde9b9ef1745beb/frozenlist-1.6.0-cp311-cp311-manylinux_2_5_x86_64.manylinux1_x86_64.manylinux_2_17_x86_64.manylinux2014_x86_64.whl", hash = "sha256:e1c6bd2c6399920c9622362ce95a7d74e7f9af9bfec05fff91b8ce4b9647845a", size = 313625, upload-time = "2025-04-17T22:36:31.55Z" },
    { url = "https://files.pythonhosted.org/packages/50/5f/f0cf8b0fdedffdb76b3745aa13d5dbe404d63493cc211ce8250f2025307f/frozenlist-1.6.0-cp311-cp311-musllinux_1_2_aarch64.whl", hash = "sha256:49ba23817781e22fcbd45fd9ff2b9b8cdb7b16a42a4851ab8025cae7b22e96d0", size = 312523, upload-time = "2025-04-17T22:36:33.078Z" },
    { url = "https://files.pythonhosted.org/packages/e1/6c/38c49108491272d3e84125bbabf2c2d0b304899b52f49f0539deb26ad18d/frozenlist-1.6.0-cp311-cp311-musllinux_1_2_armv7l.whl", hash = "sha256:431ef6937ae0f853143e2ca67d6da76c083e8b1fe3df0e96f3802fd37626e606", size = 322657, upload-time = "2025-04-17T22:36:34.688Z" },
    { url = "https://files.pythonhosted.org/packages/bd/4b/3bd3bad5be06a9d1b04b1c22be80b5fe65b502992d62fab4bdb25d9366ee/frozenlist-1.6.0-cp311-cp311-musllinux_1_2_i686.whl", hash = "sha256:9d124b38b3c299ca68433597ee26b7819209cb8a3a9ea761dfe9db3a04bba584", size = 303414, upload-time = "2025-04-17T22:36:36.363Z" },
    { url = "https://files.pythonhosted.org/packages/5b/89/7e225a30bef6e85dbfe22622c24afe932e9444de3b40d58b1ea589a14ef8/frozenlist-1.6.0-cp311-cp311-musllinux_1_2_ppc64le.whl", hash = "sha256:118e97556306402e2b010da1ef21ea70cb6d6122e580da64c056b96f524fbd6a", size = 320321, upload-time = "2025-04-17T22:36:38.16Z" },
    { url = "https://files.pythonhosted.org/packages/22/72/7e3acef4dd9e86366cb8f4d8f28e852c2b7e116927e9722b31a6f71ea4b0/frozenlist-1.6.0-cp311-cp311-musllinux_1_2_s390x.whl", hash = "sha256:fb3b309f1d4086b5533cf7bbcf3f956f0ae6469664522f1bde4feed26fba60f1", size = 323975, upload-time = "2025-04-17T22:36:40.289Z" },
    { url = "https://files.pythonhosted.org/packages/d8/85/e5da03d20507e13c66ce612c9792b76811b7a43e3320cce42d95b85ac755/frozenlist-1.6.0-cp311-cp311-musllinux_1_2_x86_64.whl", hash = "sha256:54dece0d21dce4fdb188a1ffc555926adf1d1c516e493c2914d7c370e454bc9e", size = 316553, upload-time = "2025-04-17T22:36:42.045Z" },
    { url = "https://files.pythonhosted.org/packages/ac/8e/6c609cbd0580ae8a0661c408149f196aade7d325b1ae7adc930501b81acb/frozenlist-1.6.0-cp311-cp311-win32.whl", hash = "sha256:654e4ba1d0b2154ca2f096bed27461cf6160bc7f504a7f9a9ef447c293caf860", size = 115511, upload-time = "2025-04-17T22:36:44.067Z" },
    { url = "https://files.pythonhosted.org/packages/f2/13/a84804cfde6de12d44ed48ecbf777ba62b12ff09e761f76cdd1ff9e14bb1/frozenlist-1.6.0-cp311-cp311-win_amd64.whl", hash = "sha256:3e911391bffdb806001002c1f860787542f45916c3baf764264a52765d5a5603", size = 120863, upload-time = "2025-04-17T22:36:45.465Z" },
    { url = "https://files.pythonhosted.org/packages/9c/8a/289b7d0de2fbac832ea80944d809759976f661557a38bb8e77db5d9f79b7/frozenlist-1.6.0-cp312-cp312-macosx_10_13_universal2.whl", hash = "sha256:c5b9e42ace7d95bf41e19b87cec8f262c41d3510d8ad7514ab3862ea2197bfb1", size = 160193, upload-time = "2025-04-17T22:36:47.382Z" },
    { url = "https://files.pythonhosted.org/packages/19/80/2fd17d322aec7f430549f0669f599997174f93ee17929ea5b92781ec902c/frozenlist-1.6.0-cp312-cp312-macosx_10_13_x86_64.whl", hash = "sha256:ca9973735ce9f770d24d5484dcb42f68f135351c2fc81a7a9369e48cf2998a29", size = 123831, upload-time = "2025-04-17T22:36:49.401Z" },
    { url = "https://files.pythonhosted.org/packages/99/06/f5812da431273f78c6543e0b2f7de67dfd65eb0a433978b2c9c63d2205e4/frozenlist-1.6.0-cp312-cp312-macosx_11_0_arm64.whl", hash = "sha256:6ac40ec76041c67b928ca8aaffba15c2b2ee3f5ae8d0cb0617b5e63ec119ca25", size = 121862, upload-time = "2025-04-17T22:36:51.899Z" },
    { url = "https://files.pythonhosted.org/packages/d0/31/9e61c6b5fc493cf24d54881731204d27105234d09878be1a5983182cc4a5/frozenlist-1.6.0-cp312-cp312-manylinux_2_17_aarch64.manylinux2014_aarch64.whl", hash = "sha256:95b7a8a3180dfb280eb044fdec562f9b461614c0ef21669aea6f1d3dac6ee576", size = 316361, upload-time = "2025-04-17T22:36:53.402Z" },
    { url = "https://files.pythonhosted.org/packages/9d/55/22ca9362d4f0222324981470fd50192be200154d51509ee6eb9baa148e96/frozenlist-1.6.0-cp312-cp312-manylinux_2_17_armv7l.manylinux2014_armv7l.manylinux_2_31_armv7l.whl", hash = "sha256:c444d824e22da6c9291886d80c7d00c444981a72686e2b59d38b285617cb52c8", size = 307115, upload-time = "2025-04-17T22:36:55.016Z" },
    { url = "https://files.pythonhosted.org/packages/ae/39/4fff42920a57794881e7bb3898dc7f5f539261711ea411b43bba3cde8b79/frozenlist-1.6.0-cp312-cp312-manylinux_2_17_ppc64le.manylinux2014_ppc64le.whl", hash = "sha256:bb52c8166499a8150bfd38478248572c924c003cbb45fe3bcd348e5ac7c000f9", size = 322505, upload-time = "2025-04-17T22:36:57.12Z" },
    { url = "https://files.pythonhosted.org/packages/55/f2/88c41f374c1e4cf0092a5459e5f3d6a1e17ed274c98087a76487783df90c/frozenlist-1.6.0-cp312-cp312-manylinux_2_17_s390x.manylinux2014_s390x.whl", hash = "sha256:b35298b2db9c2468106278537ee529719228950a5fdda686582f68f247d1dc6e", size = 322666, upload-time = "2025-04-17T22:36:58.735Z" },
    { url = "https://files.pythonhosted.org/packages/75/51/034eeb75afdf3fd03997856195b500722c0b1a50716664cde64e28299c4b/frozenlist-1.6.0-cp312-cp312-manylinux_2_5_i686.manylinux1_i686.manylinux_2_17_i686.manylinux2014_i686.whl", hash = "sha256:d108e2d070034f9d57210f22fefd22ea0d04609fc97c5f7f5a686b3471028590", size = 302119, upload-time = "2025-04-17T22:37:00.512Z" },
    { url = "https://files.pythonhosted.org/packages/2b/a6/564ecde55ee633270a793999ef4fd1d2c2b32b5a7eec903b1012cb7c5143/frozenlist-1.6.0-cp312-cp312-manylinux_2_5_x86_64.manylinux1_x86_64.manylinux_2_17_x86_64.manylinux2014_x86_64.whl", hash = "sha256:4e1be9111cb6756868ac242b3c2bd1f09d9aea09846e4f5c23715e7afb647103", size = 316226, upload-time = "2025-04-17T22:37:02.102Z" },
    { url = "https://files.pythonhosted.org/packages/f1/c8/6c0682c32377f402b8a6174fb16378b683cf6379ab4d2827c580892ab3c7/frozenlist-1.6.0-cp312-cp312-musllinux_1_2_aarch64.whl", hash = "sha256:94bb451c664415f02f07eef4ece976a2c65dcbab9c2f1705b7031a3a75349d8c", size = 312788, upload-time = "2025-04-17T22:37:03.578Z" },
    { url = "https://files.pythonhosted.org/packages/b6/b8/10fbec38f82c5d163ca1750bfff4ede69713badf236a016781cf1f10a0f0/frozenlist-1.6.0-cp312-cp312-musllinux_1_2_armv7l.whl", hash = "sha256:d1a686d0b0949182b8faddea596f3fc11f44768d1f74d4cad70213b2e139d821", size = 325914, upload-time = "2025-04-17T22:37:05.213Z" },
    { url = "https://files.pythonhosted.org/packages/62/ca/2bf4f3a1bd40cdedd301e6ecfdbb291080d5afc5f9ce350c0739f773d6b9/frozenlist-1.6.0-cp312-cp312-musllinux_1_2_i686.whl", hash = "sha256:ea8e59105d802c5a38bdbe7362822c522230b3faba2aa35c0fa1765239b7dd70", size = 305283, upload-time = "2025-04-17T22:37:06.985Z" },
    { url = "https://files.pythonhosted.org/packages/09/64/20cc13ccf94abc2a1f482f74ad210703dc78a590d0b805af1c9aa67f76f9/frozenlist-1.6.0-cp312-cp312-musllinux_1_2_ppc64le.whl", hash = "sha256:abc4e880a9b920bc5020bf6a431a6bb40589d9bca3975c980495f63632e8382f", size = 319264, upload-time = "2025-04-17T22:37:08.618Z" },
    { url = "https://files.pythonhosted.org/packages/20/ff/86c6a2bbe98cfc231519f5e6d712a0898488ceac804a917ce014f32e68f6/frozenlist-1.6.0-cp312-cp312-musllinux_1_2_s390x.whl", hash = "sha256:9a79713adfe28830f27a3c62f6b5406c37376c892b05ae070906f07ae4487046", size = 326482, upload-time = "2025-04-17T22:37:10.196Z" },
    { url = "https://files.pythonhosted.org/packages/2f/da/8e381f66367d79adca245d1d71527aac774e30e291d41ef161ce2d80c38e/frozenlist-1.6.0-cp312-cp312-musllinux_1_2_x86_64.whl", hash = "sha256:9a0318c2068e217a8f5e3b85e35899f5a19e97141a45bb925bb357cfe1daf770", size = 318248, upload-time = "2025-04-17T22:37:12.284Z" },
    { url = "https://files.pythonhosted.org/packages/39/24/1a1976563fb476ab6f0fa9fefaac7616a4361dbe0461324f9fd7bf425dbe/frozenlist-1.6.0-cp312-cp312-win32.whl", hash = "sha256:853ac025092a24bb3bf09ae87f9127de9fe6e0c345614ac92536577cf956dfcc", size = 115161, upload-time = "2025-04-17T22:37:13.902Z" },
    { url = "https://files.pythonhosted.org/packages/80/2e/fb4ed62a65f8cd66044706b1013f0010930d8cbb0729a2219561ea075434/frozenlist-1.6.0-cp312-cp312-win_amd64.whl", hash = "sha256:2bdfe2d7e6c9281c6e55523acd6c2bf77963cb422fdc7d142fb0cb6621b66878", size = 120548, upload-time = "2025-04-17T22:37:15.326Z" },
    { url = "https://files.pythonhosted.org/packages/6f/e5/04c7090c514d96ca00887932417f04343ab94904a56ab7f57861bf63652d/frozenlist-1.6.0-cp313-cp313-macosx_10_13_universal2.whl", hash = "sha256:1d7fb014fe0fbfee3efd6a94fc635aeaa68e5e1720fe9e57357f2e2c6e1a647e", size = 158182, upload-time = "2025-04-17T22:37:16.837Z" },
    { url = "https://files.pythonhosted.org/packages/e9/8f/60d0555c61eec855783a6356268314d204137f5e0c53b59ae2fc28938c99/frozenlist-1.6.0-cp313-cp313-macosx_10_13_x86_64.whl", hash = "sha256:01bcaa305a0fdad12745502bfd16a1c75b14558dabae226852f9159364573117", size = 122838, upload-time = "2025-04-17T22:37:18.352Z" },
    { url = "https://files.pythonhosted.org/packages/5a/a7/d0ec890e3665b4b3b7c05dc80e477ed8dc2e2e77719368e78e2cd9fec9c8/frozenlist-1.6.0-cp313-cp313-macosx_11_0_arm64.whl", hash = "sha256:8b314faa3051a6d45da196a2c495e922f987dc848e967d8cfeaee8a0328b1cd4", size = 120980, upload-time = "2025-04-17T22:37:19.857Z" },
    { url = "https://files.pythonhosted.org/packages/cc/19/9b355a5e7a8eba903a008579964192c3e427444752f20b2144b10bb336df/frozenlist-1.6.0-cp313-cp313-manylinux_2_17_aarch64.manylinux2014_aarch64.whl", hash = "sha256:da62fecac21a3ee10463d153549d8db87549a5e77eefb8c91ac84bb42bb1e4e3", size = 305463, upload-time = "2025-04-17T22:37:21.328Z" },
    { url = "https://files.pythonhosted.org/packages/9c/8d/5b4c758c2550131d66935ef2fa700ada2461c08866aef4229ae1554b93ca/frozenlist-1.6.0-cp313-cp313-manylinux_2_17_armv7l.manylinux2014_armv7l.manylinux_2_31_armv7l.whl", hash = "sha256:d1eb89bf3454e2132e046f9599fbcf0a4483ed43b40f545551a39316d0201cd1", size = 297985, upload-time = "2025-04-17T22:37:23.55Z" },
    { url = "https://files.pythonhosted.org/packages/48/2c/537ec09e032b5865715726b2d1d9813e6589b571d34d01550c7aeaad7e53/frozenlist-1.6.0-cp313-cp313-manylinux_2_17_ppc64le.manylinux2014_ppc64le.whl", hash = "sha256:d18689b40cb3936acd971f663ccb8e2589c45db5e2c5f07e0ec6207664029a9c", size = 311188, upload-time = "2025-04-17T22:37:25.221Z" },
    { url = "https://files.pythonhosted.org/packages/31/2f/1aa74b33f74d54817055de9a4961eff798f066cdc6f67591905d4fc82a84/frozenlist-1.6.0-cp313-cp313-manylinux_2_17_s390x.manylinux2014_s390x.whl", hash = "sha256:e67ddb0749ed066b1a03fba812e2dcae791dd50e5da03be50b6a14d0c1a9ee45", size = 311874, upload-time = "2025-04-17T22:37:26.791Z" },
    { url = "https://files.pythonhosted.org/packages/bf/f0/cfec18838f13ebf4b37cfebc8649db5ea71a1b25dacd691444a10729776c/frozenlist-1.6.0-cp313-cp313-manylinux_2_5_i686.manylinux1_i686.manylinux_2_17_i686.manylinux2014_i686.whl", hash = "sha256:fc5e64626e6682638d6e44398c9baf1d6ce6bc236d40b4b57255c9d3f9761f1f", size = 291897, upload-time = "2025-04-17T22:37:28.958Z" },
    { url = "https://files.pythonhosted.org/packages/ea/a5/deb39325cbbea6cd0a46db8ccd76150ae2fcbe60d63243d9df4a0b8c3205/frozenlist-1.6.0-cp313-cp313-manylinux_2_5_x86_64.manylinux1_x86_64.manylinux_2_17_x86_64.manylinux2014_x86_64.whl", hash = "sha256:437cfd39564744ae32ad5929e55b18ebd88817f9180e4cc05e7d53b75f79ce85", size = 305799, upload-time = "2025-04-17T22:37:30.889Z" },
    { url = "https://files.pythonhosted.org/packages/78/22/6ddec55c5243a59f605e4280f10cee8c95a449f81e40117163383829c241/frozenlist-1.6.0-cp313-cp313-musllinux_1_2_aarch64.whl", hash = "sha256:62dd7df78e74d924952e2feb7357d826af8d2f307557a779d14ddf94d7311be8", size = 302804, upload-time = "2025-04-17T22:37:32.489Z" },
    { url = "https://files.pythonhosted.org/packages/5d/b7/d9ca9bab87f28855063c4d202936800219e39db9e46f9fb004d521152623/frozenlist-1.6.0-cp313-cp313-musllinux_1_2_armv7l.whl", hash = "sha256:a66781d7e4cddcbbcfd64de3d41a61d6bdde370fc2e38623f30b2bd539e84a9f", size = 316404, upload-time = "2025-04-17T22:37:34.59Z" },
    { url = "https://files.pythonhosted.org/packages/a6/3a/1255305db7874d0b9eddb4fe4a27469e1fb63720f1fc6d325a5118492d18/frozenlist-1.6.0-cp313-cp313-musllinux_1_2_i686.whl", hash = "sha256:482fe06e9a3fffbcd41950f9d890034b4a54395c60b5e61fae875d37a699813f", size = 295572, upload-time = "2025-04-17T22:37:36.337Z" },
    { url = "https://files.pythonhosted.org/packages/2a/f2/8d38eeee39a0e3a91b75867cc102159ecccf441deb6ddf67be96d3410b84/frozenlist-1.6.0-cp313-cp313-musllinux_1_2_ppc64le.whl", hash = "sha256:e4f9373c500dfc02feea39f7a56e4f543e670212102cc2eeb51d3a99c7ffbde6", size = 307601, upload-time = "2025-04-17T22:37:37.923Z" },
    { url = "https://files.pythonhosted.org/packages/38/04/80ec8e6b92f61ef085422d7b196822820404f940950dde5b2e367bede8bc/frozenlist-1.6.0-cp313-cp313-musllinux_1_2_s390x.whl", hash = "sha256:e69bb81de06827147b7bfbaeb284d85219fa92d9f097e32cc73675f279d70188", size = 314232, upload-time = "2025-04-17T22:37:39.669Z" },
    { url = "https://files.pythonhosted.org/packages/3a/58/93b41fb23e75f38f453ae92a2f987274c64637c450285577bd81c599b715/frozenlist-1.6.0-cp313-cp313-musllinux_1_2_x86_64.whl", hash = "sha256:7613d9977d2ab4a9141dde4a149f4357e4065949674c5649f920fec86ecb393e", size = 308187, upload-time = "2025-04-17T22:37:41.662Z" },
    { url = "https://files.pythonhosted.org/packages/6a/a2/e64df5c5aa36ab3dee5a40d254f3e471bb0603c225f81664267281c46a2d/frozenlist-1.6.0-cp313-cp313-win32.whl", hash = "sha256:4def87ef6d90429f777c9d9de3961679abf938cb6b7b63d4a7eb8a268babfce4", size = 114772, upload-time = "2025-04-17T22:37:43.132Z" },
    { url = "https://files.pythonhosted.org/packages/a0/77/fead27441e749b2d574bb73d693530d59d520d4b9e9679b8e3cb779d37f2/frozenlist-1.6.0-cp313-cp313-win_amd64.whl", hash = "sha256:37a8a52c3dfff01515e9bbbee0e6063181362f9de3db2ccf9bc96189b557cbfd", size = 119847, upload-time = "2025-04-17T22:37:45.118Z" },
    { url = "https://files.pythonhosted.org/packages/df/bd/cc6d934991c1e5d9cafda83dfdc52f987c7b28343686aef2e58a9cf89f20/frozenlist-1.6.0-cp313-cp313t-macosx_10_13_universal2.whl", hash = "sha256:46138f5a0773d064ff663d273b309b696293d7a7c00a0994c5c13a5078134b64", size = 174937, upload-time = "2025-04-17T22:37:46.635Z" },
    { url = "https://files.pythonhosted.org/packages/f2/a2/daf945f335abdbfdd5993e9dc348ef4507436936ab3c26d7cfe72f4843bf/frozenlist-1.6.0-cp313-cp313t-macosx_10_13_x86_64.whl", hash = "sha256:f88bc0a2b9c2a835cb888b32246c27cdab5740059fb3688852bf91e915399b91", size = 136029, upload-time = "2025-04-17T22:37:48.192Z" },
    { url = "https://files.pythonhosted.org/packages/51/65/4c3145f237a31247c3429e1c94c384d053f69b52110a0d04bfc8afc55fb2/frozenlist-1.6.0-cp313-cp313t-macosx_11_0_arm64.whl", hash = "sha256:777704c1d7655b802c7850255639672e90e81ad6fa42b99ce5ed3fbf45e338dd", size = 134831, upload-time = "2025-04-17T22:37:50.485Z" },
    { url = "https://files.pythonhosted.org/packages/77/38/03d316507d8dea84dfb99bdd515ea245628af964b2bf57759e3c9205cc5e/frozenlist-1.6.0-cp313-cp313t-manylinux_2_17_aarch64.manylinux2014_aarch64.whl", hash = "sha256:85ef8d41764c7de0dcdaf64f733a27352248493a85a80661f3c678acd27e31f2", size = 392981, upload-time = "2025-04-17T22:37:52.558Z" },
    { url = "https://files.pythonhosted.org/packages/37/02/46285ef9828f318ba400a51d5bb616ded38db8466836a9cfa39f3903260b/frozenlist-1.6.0-cp313-cp313t-manylinux_2_17_armv7l.manylinux2014_armv7l.manylinux_2_31_armv7l.whl", hash = "sha256:da5cb36623f2b846fb25009d9d9215322318ff1c63403075f812b3b2876c8506", size = 371999, upload-time = "2025-04-17T22:37:54.092Z" },
    { url = "https://files.pythonhosted.org/packages/0d/64/1212fea37a112c3c5c05bfb5f0a81af4836ce349e69be75af93f99644da9/frozenlist-1.6.0-cp313-cp313t-manylinux_2_17_ppc64le.manylinux2014_ppc64le.whl", hash = "sha256:cbb56587a16cf0fb8acd19e90ff9924979ac1431baea8681712716a8337577b0", size = 392200, upload-time = "2025-04-17T22:37:55.951Z" },
    { url = "https://files.pythonhosted.org/packages/81/ce/9a6ea1763e3366e44a5208f76bf37c76c5da570772375e4d0be85180e588/frozenlist-1.6.0-cp313-cp313t-manylinux_2_17_s390x.manylinux2014_s390x.whl", hash = "sha256:c6154c3ba59cda3f954c6333025369e42c3acd0c6e8b6ce31eb5c5b8116c07e0", size = 390134, upload-time = "2025-04-17T22:37:57.633Z" },
    { url = "https://files.pythonhosted.org/packages/bc/36/939738b0b495b2c6d0c39ba51563e453232813042a8d908b8f9544296c29/frozenlist-1.6.0-cp313-cp313t-manylinux_2_5_i686.manylinux1_i686.manylinux_2_17_i686.manylinux2014_i686.whl", hash = "sha256:2e8246877afa3f1ae5c979fe85f567d220f86a50dc6c493b9b7d8191181ae01e", size = 365208, upload-time = "2025-04-17T22:37:59.742Z" },
    { url = "https://files.pythonhosted.org/packages/b4/8b/939e62e93c63409949c25220d1ba8e88e3960f8ef6a8d9ede8f94b459d27/frozenlist-1.6.0-cp313-cp313t-manylinux_2_5_x86_64.manylinux1_x86_64.manylinux_2_17_x86_64.manylinux2014_x86_64.whl", hash = "sha256:7b0f6cce16306d2e117cf9db71ab3a9e8878a28176aeaf0dbe35248d97b28d0c", size = 385548, upload-time = "2025-04-17T22:38:01.416Z" },
    { url = "https://files.pythonhosted.org/packages/62/38/22d2873c90102e06a7c5a3a5b82ca47e393c6079413e8a75c72bff067fa8/frozenlist-1.6.0-cp313-cp313t-musllinux_1_2_aarch64.whl", hash = "sha256:1b8e8cd8032ba266f91136d7105706ad57770f3522eac4a111d77ac126a25a9b", size = 391123, upload-time = "2025-04-17T22:38:03.049Z" },
    { url = "https://files.pythonhosted.org/packages/44/78/63aaaf533ee0701549500f6d819be092c6065cb5c577edb70c09df74d5d0/frozenlist-1.6.0-cp313-cp313t-musllinux_1_2_armv7l.whl", hash = "sha256:e2ada1d8515d3ea5378c018a5f6d14b4994d4036591a52ceaf1a1549dec8e1ad", size = 394199, upload-time = "2025-04-17T22:38:04.776Z" },
    { url = "https://files.pythonhosted.org/packages/54/45/71a6b48981d429e8fbcc08454dc99c4c2639865a646d549812883e9c9dd3/frozenlist-1.6.0-cp313-cp313t-musllinux_1_2_i686.whl", hash = "sha256:cdb2c7f071e4026c19a3e32b93a09e59b12000751fc9b0b7758da899e657d215", size = 373854, upload-time = "2025-04-17T22:38:06.576Z" },
    { url = "https://files.pythonhosted.org/packages/3f/f3/dbf2a5e11736ea81a66e37288bf9f881143a7822b288a992579ba1b4204d/frozenlist-1.6.0-cp313-cp313t-musllinux_1_2_ppc64le.whl", hash = "sha256:03572933a1969a6d6ab509d509e5af82ef80d4a5d4e1e9f2e1cdd22c77a3f4d2", size = 395412, upload-time = "2025-04-17T22:38:08.197Z" },
    { url = "https://files.pythonhosted.org/packages/b3/f1/c63166806b331f05104d8ea385c4acd511598568b1f3e4e8297ca54f2676/frozenlist-1.6.0-cp313-cp313t-musllinux_1_2_s390x.whl", hash = "sha256:77effc978947548b676c54bbd6a08992759ea6f410d4987d69feea9cd0919911", size = 394936, upload-time = "2025-04-17T22:38:10.056Z" },
    { url = "https://files.pythonhosted.org/packages/ef/ea/4f3e69e179a430473eaa1a75ff986526571215fefc6b9281cdc1f09a4eb8/frozenlist-1.6.0-cp313-cp313t-musllinux_1_2_x86_64.whl", hash = "sha256:a2bda8be77660ad4089caf2223fdbd6db1858462c4b85b67fbfa22102021e497", size = 391459, upload-time = "2025-04-17T22:38:11.826Z" },
    { url = "https://files.pythonhosted.org/packages/d3/c3/0fc2c97dea550df9afd072a37c1e95421652e3206bbeaa02378b24c2b480/frozenlist-1.6.0-cp313-cp313t-win32.whl", hash = "sha256:a4d96dc5bcdbd834ec6b0f91027817214216b5b30316494d2b1aebffb87c534f", size = 128797, upload-time = "2025-04-17T22:38:14.013Z" },
    { url = "https://files.pythonhosted.org/packages/ae/f5/79c9320c5656b1965634fe4be9c82b12a3305bdbc58ad9cb941131107b20/frozenlist-1.6.0-cp313-cp313t-win_amd64.whl", hash = "sha256:e18036cb4caa17ea151fd5f3d70be9d354c99eb8cf817a3ccde8a7873b074348", size = 134709, upload-time = "2025-04-17T22:38:15.551Z" },
    { url = "https://files.pythonhosted.org/packages/71/3e/b04a0adda73bd52b390d730071c0d577073d3d26740ee1bad25c3ad0f37b/frozenlist-1.6.0-py3-none-any.whl", hash = "sha256:535eec9987adb04701266b92745d6cdcef2e77669299359c3009c3404dd5d191", size = 12404, upload-time = "2025-04-17T22:38:51.668Z" },
]

[[package]]
name = "fsspec"
version = "2025.3.0"
source = { registry = "https://pypi.org/simple" }
sdist = { url = "https://files.pythonhosted.org/packages/34/f4/5721faf47b8c499e776bc34c6a8fc17efdf7fdef0b00f398128bc5dcb4ac/fsspec-2025.3.0.tar.gz", hash = "sha256:a935fd1ea872591f2b5148907d103488fc523295e6c64b835cfad8c3eca44972", size = 298491, upload-time = "2025-03-07T21:47:56.461Z" }
wheels = [
    { url = "https://files.pythonhosted.org/packages/56/53/eb690efa8513166adef3e0669afd31e95ffde69fb3c52ec2ac7223ed6018/fsspec-2025.3.0-py3-none-any.whl", hash = "sha256:efb87af3efa9103f94ca91a7f8cb7a4df91af9f74fc106c9c7ea0efd7277c1b3", size = 193615, upload-time = "2025-03-07T21:47:54.809Z" },
]

[package.optional-dependencies]
http = [
    { name = "aiohttp" },
]

[[package]]
name = "hf-xet"
version = "1.1.2"
source = { registry = "https://pypi.org/simple" }
sdist = { url = "https://files.pythonhosted.org/packages/95/be/58f20728a5b445f8b064e74f0618897b3439f5ef90934da1916b9dfac76f/hf_xet-1.1.2.tar.gz", hash = "sha256:3712d6d4819d3976a1c18e36db9f503e296283f9363af818f50703506ed63da3", size = 467009, upload-time = "2025-05-16T20:44:34.944Z" }
wheels = [
    { url = "https://files.pythonhosted.org/packages/45/ae/f1a63f75d9886f18a80220ba31a1c7b9c4752f03aae452f358f538c6a991/hf_xet-1.1.2-cp37-abi3-macosx_10_12_x86_64.whl", hash = "sha256:dfd1873fd648488c70735cb60f7728512bca0e459e61fcd107069143cd798469", size = 2642559, upload-time = "2025-05-16T20:44:30.217Z" },
    { url = "https://files.pythonhosted.org/packages/50/ab/d2c83ae18f1015d926defd5bfbe94c62d15e93f900e6a192e318ee947105/hf_xet-1.1.2-cp37-abi3-macosx_11_0_arm64.whl", hash = "sha256:29b584983b2d977c44157d9241dcf0fd50acde0b7bff8897fe4386912330090d", size = 2541360, upload-time = "2025-05-16T20:44:29.056Z" },
    { url = "https://files.pythonhosted.org/packages/9f/a7/693dc9f34f979e30a378125e2150a0b2d8d166e6d83ce3950eeb81e560aa/hf_xet-1.1.2-cp37-abi3-manylinux_2_17_x86_64.manylinux2014_x86_64.whl", hash = "sha256:6b29ac84298147fe9164cc55ad994ba47399f90b5d045b0b803b99cf5f06d8ec", size = 5183081, upload-time = "2025-05-16T20:44:27.505Z" },
    { url = "https://files.pythonhosted.org/packages/3d/23/c48607883f692a36c0a7735f47f98bad32dbe459a32d1568c0f21576985d/hf_xet-1.1.2-cp37-abi3-manylinux_2_28_aarch64.whl", hash = "sha256:d921ba32615676e436a0d15e162331abc9ed43d440916b1d836dc27ce1546173", size = 5356100, upload-time = "2025-05-16T20:44:25.681Z" },
    { url = "https://files.pythonhosted.org/packages/eb/5b/b2316c7f1076da0582b52ea228f68bea95e243c388440d1dc80297c9d813/hf_xet-1.1.2-cp37-abi3-musllinux_1_2_aarch64.whl", hash = "sha256:d9b03c34e13c44893ab6e8fea18ee8d2a6878c15328dd3aabedbdd83ee9f2ed3", size = 5647688, upload-time = "2025-05-16T20:44:31.867Z" },
    { url = "https://files.pythonhosted.org/packages/2c/98/e6995f0fa579929da7795c961f403f4ee84af36c625963f52741d56f242c/hf_xet-1.1.2-cp37-abi3-musllinux_1_2_x86_64.whl", hash = "sha256:01b18608955b3d826307d37da8bd38b28a46cd2d9908b3a3655d1363274f941a", size = 5322627, upload-time = "2025-05-16T20:44:33.677Z" },
    { url = "https://files.pythonhosted.org/packages/59/40/8f1d5a44a64d8bf9e3c19576e789f716af54875b46daae65426714e75db1/hf_xet-1.1.2-cp37-abi3-win_amd64.whl", hash = "sha256:3562902c81299b09f3582ddfb324400c6a901a2f3bc854f83556495755f4954c", size = 2739542, upload-time = "2025-05-16T20:44:36.287Z" },
]

[[package]]
name = "huggingface-hub"
version = "0.32.0"
source = { registry = "https://pypi.org/simple" }
dependencies = [
    { name = "filelock" },
    { name = "fsspec" },
    { name = "hf-xet", marker = "platform_machine == 'aarch64' or platform_machine == 'amd64' or platform_machine == 'arm64' or platform_machine == 'x86_64'" },
    { name = "packaging" },
    { name = "pyyaml" },
    { name = "requests" },
    { name = "tqdm" },
    { name = "typing-extensions" },
]
sdist = { url = "https://files.pythonhosted.org/packages/f4/ca/8ee27c56ab650d9d3ea095f0ba12ceb202bc8ba7362429dc76c25438df2f/huggingface_hub-0.32.0.tar.gz", hash = "sha256:dd66c9365ea43049ec9b939bdcdb21a0051e1bd70026fc50304e4fb1bb6a15ba", size = 422255, upload-time = "2025-05-23T12:12:13.885Z" }
wheels = [
    { url = "https://files.pythonhosted.org/packages/3a/60/90aae898b0a9f3cd65f50718c33b1f1dbfb1527d10db754e99e14e2b0a1d/huggingface_hub-0.32.0-py3-none-any.whl", hash = "sha256:e56e94109649ce6ebdb59b4e393ee3543ec0eca2eab4f41b269e1d885c88d08c", size = 509297, upload-time = "2025-05-23T12:12:11.871Z" },
]

[[package]]
name = "idna"
version = "3.10"
source = { registry = "https://pypi.org/simple" }
sdist = { url = "https://files.pythonhosted.org/packages/f1/70/7703c29685631f5a7590aa73f1f1d3fa9a380e654b86af429e0934a32f7d/idna-3.10.tar.gz", hash = "sha256:12f65c9b470abda6dc35cf8e63cc574b1c52b11df2c86030af0ac09b01b13ea9", size = 190490, upload-time = "2024-09-15T18:07:39.745Z" }
wheels = [
    { url = "https://files.pythonhosted.org/packages/76/c6/c88e154df9c4e1a2a66ccf0005a88dfb2650c1dffb6f5ce603dfbd452ce3/idna-3.10-py3-none-any.whl", hash = "sha256:946d195a0d259cbba61165e88e65941f16e9b36ea6ddb97f00452bae8b1287d3", size = 70442, upload-time = "2024-09-15T18:07:37.964Z" },
]

[[package]]
name = "imagesize"
version = "1.4.1"
source = { registry = "https://pypi.org/simple" }
sdist = { url = "https://files.pythonhosted.org/packages/a7/84/62473fb57d61e31fef6e36d64a179c8781605429fd927b5dd608c997be31/imagesize-1.4.1.tar.gz", hash = "sha256:69150444affb9cb0d5cc5a92b3676f0b2fb7cd9ae39e947a5e11a36b4497cd4a", size = 1280026, upload-time = "2022-07-01T12:21:05.687Z" }
wheels = [
    { url = "https://files.pythonhosted.org/packages/ff/62/85c4c919272577931d407be5ba5d71c20f0b616d31a0befe0ae45bb79abd/imagesize-1.4.1-py2.py3-none-any.whl", hash = "sha256:0d8d18d08f840c19d0ee7ca1fd82490fdc3729b7ac93f49870406ddde8ef8d8b", size = 8769, upload-time = "2022-07-01T12:21:02.467Z" },
]

[[package]]
name = "iniconfig"
version = "2.1.0"
source = { registry = "https://pypi.org/simple" }
sdist = { url = "https://files.pythonhosted.org/packages/f2/97/ebf4da567aa6827c909642694d71c9fcf53e5b504f2d96afea02718862f3/iniconfig-2.1.0.tar.gz", hash = "sha256:3abbd2e30b36733fee78f9c7f7308f2d0050e88f0087fd25c2645f63c773e1c7", size = 4793, upload-time = "2025-03-19T20:09:59.721Z" }
wheels = [
    { url = "https://files.pythonhosted.org/packages/2c/e1/e6716421ea10d38022b952c159d5161ca1193197fb744506875fbb87ea7b/iniconfig-2.1.0-py3-none-any.whl", hash = "sha256:9deba5723312380e77435581c6bf4935c94cbfab9b1ed33ef8d238ea168eb760", size = 6050, upload-time = "2025-03-19T20:10:01.071Z" },
]

[[package]]
name = "jinja2"
version = "3.1.6"
source = { registry = "https://pypi.org/simple" }
dependencies = [
    { name = "markupsafe" },
]
sdist = { url = "https://files.pythonhosted.org/packages/df/bf/f7da0350254c0ed7c72f3e33cef02e048281fec7ecec5f032d4aac52226b/jinja2-3.1.6.tar.gz", hash = "sha256:0137fb05990d35f1275a587e9aee6d56da821fc83491a0fb838183be43f66d6d", size = 245115, upload-time = "2025-03-05T20:05:02.478Z" }
wheels = [
    { url = "https://files.pythonhosted.org/packages/62/a1/3d680cbfd5f4b8f15abc1d571870c5fc3e594bb582bc3b64ea099db13e56/jinja2-3.1.6-py3-none-any.whl", hash = "sha256:85ece4451f492d0c13c5dd7c13a64681a86afae63a5f347908daf103ce6d2f67", size = 134899, upload-time = "2025-03-05T20:05:00.369Z" },
]

[[package]]
name = "lexid"
version = "2021.1006"
source = { registry = "https://pypi.org/simple" }
sdist = { url = "https://files.pythonhosted.org/packages/60/0b/28a3f9abc75abbf1fa996eb2dd77e1e33a5d1aac62566e3f60a8ec8b8a22/lexid-2021.1006.tar.gz", hash = "sha256:509a3a4cc926d3dbf22b203b18a4c66c25e6473fb7c0e0d30374533ac28bafe5", size = 11525, upload-time = "2021-04-02T20:18:34.668Z" }
wheels = [
    { url = "https://files.pythonhosted.org/packages/cf/e3/35764404a4b7e2021be1f88f42264c2e92e0c4720273559a62461ce64a47/lexid-2021.1006-py2.py3-none-any.whl", hash = "sha256:5526bb5606fd74c7add23320da5f02805bddd7c77916f2dc1943e6bada8605ed", size = 7587, upload-time = "2021-04-02T20:18:33.129Z" },
]

[[package]]
name = "llm-behavior-eval"
version = "0.1.1"
source = { editable = "." }
dependencies = [
    { name = "accelerate" },
    { name = "datasets" },
    { name = "numpy" },
    { name = "pandas" },
    { name = "pydantic" },
    { name = "pydantic-settings" },
    { name = "pytest" },
    { name = "torch" },
    { name = "transformers" },
]

[package.optional-dependencies]
dev = [
    { name = "bumpver" },
    { name = "pyright" },
    { name = "pytest" },
    { name = "ruff" },
<<<<<<< HEAD
=======
]
docs = [
>>>>>>> 2eb6716a
    { name = "sphinx", version = "8.1.3", source = { registry = "https://pypi.org/simple" }, marker = "python_full_version < '3.11'" },
    { name = "sphinx", version = "8.2.3", source = { registry = "https://pypi.org/simple" }, marker = "python_full_version >= '3.11'" },
]

[package.metadata]
requires-dist = [
<<<<<<< HEAD
    { name = "accelerate" },
=======
>>>>>>> 2eb6716a
    { name = "bumpver", marker = "extra == 'dev'", specifier = ">=2024.1130" },
    { name = "datasets", specifier = ">=3.5.1,<4.0.0" },
    { name = "numpy", specifier = ">=2.2.5,<3.0.0" },
    { name = "pandas", specifier = ">=2.2.3,<3.0.0" },
    { name = "pydantic", specifier = ">=2.11.4,<3.0.0" },
    { name = "pydantic-settings", specifier = ">=2.9.1,<3.0.0" },
    { name = "pyright", marker = "extra == 'dev'", specifier = ">=1.1.399" },
    { name = "pytest" },
    { name = "pytest", marker = "extra == 'dev'", specifier = ">=8.3.5" },
    { name = "ruff", marker = "extra == 'dev'", specifier = ">=0.11.11,<1.0.0" },
<<<<<<< HEAD
    { name = "sphinx", marker = "extra == 'dev'", specifier = ">=8.0.0" },
    { name = "torch", specifier = ">=2.7.0,<3.0.0" },
    { name = "transformers", specifier = ">=4.51.3,<5.0.0" },
]
provides-extras = ["dev"]
=======
    { name = "sphinx", marker = "extra == 'docs'", specifier = ">=8.0.0" },
    { name = "torch", specifier = ">=2.7.0,<3.0.0" },
    { name = "transformers", specifier = ">=4.51.3,<5.0.0" },
]
provides-extras = ["dev", "docs"]
>>>>>>> 2eb6716a

[[package]]
name = "markupsafe"
version = "3.0.2"
source = { registry = "https://pypi.org/simple" }
sdist = { url = "https://files.pythonhosted.org/packages/b2/97/5d42485e71dfc078108a86d6de8fa46db44a1a9295e89c5d6d4a06e23a62/markupsafe-3.0.2.tar.gz", hash = "sha256:ee55d3edf80167e48ea11a923c7386f4669df67d7994554387f84e7d8b0a2bf0", size = 20537, upload-time = "2024-10-18T15:21:54.129Z" }
wheels = [
    { url = "https://files.pythonhosted.org/packages/04/90/d08277ce111dd22f77149fd1a5d4653eeb3b3eaacbdfcbae5afb2600eebd/MarkupSafe-3.0.2-cp310-cp310-macosx_10_9_universal2.whl", hash = "sha256:7e94c425039cde14257288fd61dcfb01963e658efbc0ff54f5306b06054700f8", size = 14357, upload-time = "2024-10-18T15:20:51.44Z" },
    { url = "https://files.pythonhosted.org/packages/04/e1/6e2194baeae0bca1fae6629dc0cbbb968d4d941469cbab11a3872edff374/MarkupSafe-3.0.2-cp310-cp310-macosx_11_0_arm64.whl", hash = "sha256:9e2d922824181480953426608b81967de705c3cef4d1af983af849d7bd619158", size = 12393, upload-time = "2024-10-18T15:20:52.426Z" },
    { url = "https://files.pythonhosted.org/packages/1d/69/35fa85a8ece0a437493dc61ce0bb6d459dcba482c34197e3efc829aa357f/MarkupSafe-3.0.2-cp310-cp310-manylinux_2_17_aarch64.manylinux2014_aarch64.whl", hash = "sha256:38a9ef736c01fccdd6600705b09dc574584b89bea478200c5fbf112a6b0d5579", size = 21732, upload-time = "2024-10-18T15:20:53.578Z" },
    { url = "https://files.pythonhosted.org/packages/22/35/137da042dfb4720b638d2937c38a9c2df83fe32d20e8c8f3185dbfef05f7/MarkupSafe-3.0.2-cp310-cp310-manylinux_2_17_x86_64.manylinux2014_x86_64.whl", hash = "sha256:bbcb445fa71794da8f178f0f6d66789a28d7319071af7a496d4d507ed566270d", size = 20866, upload-time = "2024-10-18T15:20:55.06Z" },
    { url = "https://files.pythonhosted.org/packages/29/28/6d029a903727a1b62edb51863232152fd335d602def598dade38996887f0/MarkupSafe-3.0.2-cp310-cp310-manylinux_2_5_i686.manylinux1_i686.manylinux_2_17_i686.manylinux2014_i686.whl", hash = "sha256:57cb5a3cf367aeb1d316576250f65edec5bb3be939e9247ae594b4bcbc317dfb", size = 20964, upload-time = "2024-10-18T15:20:55.906Z" },
    { url = "https://files.pythonhosted.org/packages/cc/cd/07438f95f83e8bc028279909d9c9bd39e24149b0d60053a97b2bc4f8aa51/MarkupSafe-3.0.2-cp310-cp310-musllinux_1_2_aarch64.whl", hash = "sha256:3809ede931876f5b2ec92eef964286840ed3540dadf803dd570c3b7e13141a3b", size = 21977, upload-time = "2024-10-18T15:20:57.189Z" },
    { url = "https://files.pythonhosted.org/packages/29/01/84b57395b4cc062f9c4c55ce0df7d3108ca32397299d9df00fedd9117d3d/MarkupSafe-3.0.2-cp310-cp310-musllinux_1_2_i686.whl", hash = "sha256:e07c3764494e3776c602c1e78e298937c3315ccc9043ead7e685b7f2b8d47b3c", size = 21366, upload-time = "2024-10-18T15:20:58.235Z" },
    { url = "https://files.pythonhosted.org/packages/bd/6e/61ebf08d8940553afff20d1fb1ba7294b6f8d279df9fd0c0db911b4bbcfd/MarkupSafe-3.0.2-cp310-cp310-musllinux_1_2_x86_64.whl", hash = "sha256:b424c77b206d63d500bcb69fa55ed8d0e6a3774056bdc4839fc9298a7edca171", size = 21091, upload-time = "2024-10-18T15:20:59.235Z" },
    { url = "https://files.pythonhosted.org/packages/11/23/ffbf53694e8c94ebd1e7e491de185124277964344733c45481f32ede2499/MarkupSafe-3.0.2-cp310-cp310-win32.whl", hash = "sha256:fcabf5ff6eea076f859677f5f0b6b5c1a51e70a376b0579e0eadef8db48c6b50", size = 15065, upload-time = "2024-10-18T15:21:00.307Z" },
    { url = "https://files.pythonhosted.org/packages/44/06/e7175d06dd6e9172d4a69a72592cb3f7a996a9c396eee29082826449bbc3/MarkupSafe-3.0.2-cp310-cp310-win_amd64.whl", hash = "sha256:6af100e168aa82a50e186c82875a5893c5597a0c1ccdb0d8b40240b1f28b969a", size = 15514, upload-time = "2024-10-18T15:21:01.122Z" },
    { url = "https://files.pythonhosted.org/packages/6b/28/bbf83e3f76936960b850435576dd5e67034e200469571be53f69174a2dfd/MarkupSafe-3.0.2-cp311-cp311-macosx_10_9_universal2.whl", hash = "sha256:9025b4018f3a1314059769c7bf15441064b2207cb3f065e6ea1e7359cb46db9d", size = 14353, upload-time = "2024-10-18T15:21:02.187Z" },
    { url = "https://files.pythonhosted.org/packages/6c/30/316d194b093cde57d448a4c3209f22e3046c5bb2fb0820b118292b334be7/MarkupSafe-3.0.2-cp311-cp311-macosx_11_0_arm64.whl", hash = "sha256:93335ca3812df2f366e80509ae119189886b0f3c2b81325d39efdb84a1e2ae93", size = 12392, upload-time = "2024-10-18T15:21:02.941Z" },
    { url = "https://files.pythonhosted.org/packages/f2/96/9cdafba8445d3a53cae530aaf83c38ec64c4d5427d975c974084af5bc5d2/MarkupSafe-3.0.2-cp311-cp311-manylinux_2_17_aarch64.manylinux2014_aarch64.whl", hash = "sha256:2cb8438c3cbb25e220c2ab33bb226559e7afb3baec11c4f218ffa7308603c832", size = 23984, upload-time = "2024-10-18T15:21:03.953Z" },
    { url = "https://files.pythonhosted.org/packages/f1/a4/aefb044a2cd8d7334c8a47d3fb2c9f328ac48cb349468cc31c20b539305f/MarkupSafe-3.0.2-cp311-cp311-manylinux_2_17_x86_64.manylinux2014_x86_64.whl", hash = "sha256:a123e330ef0853c6e822384873bef7507557d8e4a082961e1defa947aa59ba84", size = 23120, upload-time = "2024-10-18T15:21:06.495Z" },
    { url = "https://files.pythonhosted.org/packages/8d/21/5e4851379f88f3fad1de30361db501300d4f07bcad047d3cb0449fc51f8c/MarkupSafe-3.0.2-cp311-cp311-manylinux_2_5_i686.manylinux1_i686.manylinux_2_17_i686.manylinux2014_i686.whl", hash = "sha256:1e084f686b92e5b83186b07e8a17fc09e38fff551f3602b249881fec658d3eca", size = 23032, upload-time = "2024-10-18T15:21:07.295Z" },
    { url = "https://files.pythonhosted.org/packages/00/7b/e92c64e079b2d0d7ddf69899c98842f3f9a60a1ae72657c89ce2655c999d/MarkupSafe-3.0.2-cp311-cp311-musllinux_1_2_aarch64.whl", hash = "sha256:d8213e09c917a951de9d09ecee036d5c7d36cb6cb7dbaece4c71a60d79fb9798", size = 24057, upload-time = "2024-10-18T15:21:08.073Z" },
    { url = "https://files.pythonhosted.org/packages/f9/ac/46f960ca323037caa0a10662ef97d0a4728e890334fc156b9f9e52bcc4ca/MarkupSafe-3.0.2-cp311-cp311-musllinux_1_2_i686.whl", hash = "sha256:5b02fb34468b6aaa40dfc198d813a641e3a63b98c2b05a16b9f80b7ec314185e", size = 23359, upload-time = "2024-10-18T15:21:09.318Z" },
    { url = "https://files.pythonhosted.org/packages/69/84/83439e16197337b8b14b6a5b9c2105fff81d42c2a7c5b58ac7b62ee2c3b1/MarkupSafe-3.0.2-cp311-cp311-musllinux_1_2_x86_64.whl", hash = "sha256:0bff5e0ae4ef2e1ae4fdf2dfd5b76c75e5c2fa4132d05fc1b0dabcd20c7e28c4", size = 23306, upload-time = "2024-10-18T15:21:10.185Z" },
    { url = "https://files.pythonhosted.org/packages/9a/34/a15aa69f01e2181ed8d2b685c0d2f6655d5cca2c4db0ddea775e631918cd/MarkupSafe-3.0.2-cp311-cp311-win32.whl", hash = "sha256:6c89876f41da747c8d3677a2b540fb32ef5715f97b66eeb0c6b66f5e3ef6f59d", size = 15094, upload-time = "2024-10-18T15:21:11.005Z" },
    { url = "https://files.pythonhosted.org/packages/da/b8/3a3bd761922d416f3dc5d00bfbed11f66b1ab89a0c2b6e887240a30b0f6b/MarkupSafe-3.0.2-cp311-cp311-win_amd64.whl", hash = "sha256:70a87b411535ccad5ef2f1df5136506a10775d267e197e4cf531ced10537bd6b", size = 15521, upload-time = "2024-10-18T15:21:12.911Z" },
    { url = "https://files.pythonhosted.org/packages/22/09/d1f21434c97fc42f09d290cbb6350d44eb12f09cc62c9476effdb33a18aa/MarkupSafe-3.0.2-cp312-cp312-macosx_10_13_universal2.whl", hash = "sha256:9778bd8ab0a994ebf6f84c2b949e65736d5575320a17ae8984a77fab08db94cf", size = 14274, upload-time = "2024-10-18T15:21:13.777Z" },
    { url = "https://files.pythonhosted.org/packages/6b/b0/18f76bba336fa5aecf79d45dcd6c806c280ec44538b3c13671d49099fdd0/MarkupSafe-3.0.2-cp312-cp312-macosx_11_0_arm64.whl", hash = "sha256:846ade7b71e3536c4e56b386c2a47adf5741d2d8b94ec9dc3e92e5e1ee1e2225", size = 12348, upload-time = "2024-10-18T15:21:14.822Z" },
    { url = "https://files.pythonhosted.org/packages/e0/25/dd5c0f6ac1311e9b40f4af06c78efde0f3b5cbf02502f8ef9501294c425b/MarkupSafe-3.0.2-cp312-cp312-manylinux_2_17_aarch64.manylinux2014_aarch64.whl", hash = "sha256:1c99d261bd2d5f6b59325c92c73df481e05e57f19837bdca8413b9eac4bd8028", size = 24149, upload-time = "2024-10-18T15:21:15.642Z" },
    { url = "https://files.pythonhosted.org/packages/f3/f0/89e7aadfb3749d0f52234a0c8c7867877876e0a20b60e2188e9850794c17/MarkupSafe-3.0.2-cp312-cp312-manylinux_2_17_x86_64.manylinux2014_x86_64.whl", hash = "sha256:e17c96c14e19278594aa4841ec148115f9c7615a47382ecb6b82bd8fea3ab0c8", size = 23118, upload-time = "2024-10-18T15:21:17.133Z" },
    { url = "https://files.pythonhosted.org/packages/d5/da/f2eeb64c723f5e3777bc081da884b414671982008c47dcc1873d81f625b6/MarkupSafe-3.0.2-cp312-cp312-manylinux_2_5_i686.manylinux1_i686.manylinux_2_17_i686.manylinux2014_i686.whl", hash = "sha256:88416bd1e65dcea10bc7569faacb2c20ce071dd1f87539ca2ab364bf6231393c", size = 22993, upload-time = "2024-10-18T15:21:18.064Z" },
    { url = "https://files.pythonhosted.org/packages/da/0e/1f32af846df486dce7c227fe0f2398dc7e2e51d4a370508281f3c1c5cddc/MarkupSafe-3.0.2-cp312-cp312-musllinux_1_2_aarch64.whl", hash = "sha256:2181e67807fc2fa785d0592dc2d6206c019b9502410671cc905d132a92866557", size = 24178, upload-time = "2024-10-18T15:21:18.859Z" },
    { url = "https://files.pythonhosted.org/packages/c4/f6/bb3ca0532de8086cbff5f06d137064c8410d10779c4c127e0e47d17c0b71/MarkupSafe-3.0.2-cp312-cp312-musllinux_1_2_i686.whl", hash = "sha256:52305740fe773d09cffb16f8ed0427942901f00adedac82ec8b67752f58a1b22", size = 23319, upload-time = "2024-10-18T15:21:19.671Z" },
    { url = "https://files.pythonhosted.org/packages/a2/82/8be4c96ffee03c5b4a034e60a31294daf481e12c7c43ab8e34a1453ee48b/MarkupSafe-3.0.2-cp312-cp312-musllinux_1_2_x86_64.whl", hash = "sha256:ad10d3ded218f1039f11a75f8091880239651b52e9bb592ca27de44eed242a48", size = 23352, upload-time = "2024-10-18T15:21:20.971Z" },
    { url = "https://files.pythonhosted.org/packages/51/ae/97827349d3fcffee7e184bdf7f41cd6b88d9919c80f0263ba7acd1bbcb18/MarkupSafe-3.0.2-cp312-cp312-win32.whl", hash = "sha256:0f4ca02bea9a23221c0182836703cbf8930c5e9454bacce27e767509fa286a30", size = 15097, upload-time = "2024-10-18T15:21:22.646Z" },
    { url = "https://files.pythonhosted.org/packages/c1/80/a61f99dc3a936413c3ee4e1eecac96c0da5ed07ad56fd975f1a9da5bc630/MarkupSafe-3.0.2-cp312-cp312-win_amd64.whl", hash = "sha256:8e06879fc22a25ca47312fbe7c8264eb0b662f6db27cb2d3bbbc74b1df4b9b87", size = 15601, upload-time = "2024-10-18T15:21:23.499Z" },
    { url = "https://files.pythonhosted.org/packages/83/0e/67eb10a7ecc77a0c2bbe2b0235765b98d164d81600746914bebada795e97/MarkupSafe-3.0.2-cp313-cp313-macosx_10_13_universal2.whl", hash = "sha256:ba9527cdd4c926ed0760bc301f6728ef34d841f405abf9d4f959c478421e4efd", size = 14274, upload-time = "2024-10-18T15:21:24.577Z" },
    { url = "https://files.pythonhosted.org/packages/2b/6d/9409f3684d3335375d04e5f05744dfe7e9f120062c9857df4ab490a1031a/MarkupSafe-3.0.2-cp313-cp313-macosx_11_0_arm64.whl", hash = "sha256:f8b3d067f2e40fe93e1ccdd6b2e1d16c43140e76f02fb1319a05cf2b79d99430", size = 12352, upload-time = "2024-10-18T15:21:25.382Z" },
    { url = "https://files.pythonhosted.org/packages/d2/f5/6eadfcd3885ea85fe2a7c128315cc1bb7241e1987443d78c8fe712d03091/MarkupSafe-3.0.2-cp313-cp313-manylinux_2_17_aarch64.manylinux2014_aarch64.whl", hash = "sha256:569511d3b58c8791ab4c2e1285575265991e6d8f8700c7be0e88f86cb0672094", size = 24122, upload-time = "2024-10-18T15:21:26.199Z" },
    { url = "https://files.pythonhosted.org/packages/0c/91/96cf928db8236f1bfab6ce15ad070dfdd02ed88261c2afafd4b43575e9e9/MarkupSafe-3.0.2-cp313-cp313-manylinux_2_17_x86_64.manylinux2014_x86_64.whl", hash = "sha256:15ab75ef81add55874e7ab7055e9c397312385bd9ced94920f2802310c930396", size = 23085, upload-time = "2024-10-18T15:21:27.029Z" },
    { url = "https://files.pythonhosted.org/packages/c2/cf/c9d56af24d56ea04daae7ac0940232d31d5a8354f2b457c6d856b2057d69/MarkupSafe-3.0.2-cp313-cp313-manylinux_2_5_i686.manylinux1_i686.manylinux_2_17_i686.manylinux2014_i686.whl", hash = "sha256:f3818cb119498c0678015754eba762e0d61e5b52d34c8b13d770f0719f7b1d79", size = 22978, upload-time = "2024-10-18T15:21:27.846Z" },
    { url = "https://files.pythonhosted.org/packages/2a/9f/8619835cd6a711d6272d62abb78c033bda638fdc54c4e7f4272cf1c0962b/MarkupSafe-3.0.2-cp313-cp313-musllinux_1_2_aarch64.whl", hash = "sha256:cdb82a876c47801bb54a690c5ae105a46b392ac6099881cdfb9f6e95e4014c6a", size = 24208, upload-time = "2024-10-18T15:21:28.744Z" },
    { url = "https://files.pythonhosted.org/packages/f9/bf/176950a1792b2cd2102b8ffeb5133e1ed984547b75db47c25a67d3359f77/MarkupSafe-3.0.2-cp313-cp313-musllinux_1_2_i686.whl", hash = "sha256:cabc348d87e913db6ab4aa100f01b08f481097838bdddf7c7a84b7575b7309ca", size = 23357, upload-time = "2024-10-18T15:21:29.545Z" },
    { url = "https://files.pythonhosted.org/packages/ce/4f/9a02c1d335caabe5c4efb90e1b6e8ee944aa245c1aaaab8e8a618987d816/MarkupSafe-3.0.2-cp313-cp313-musllinux_1_2_x86_64.whl", hash = "sha256:444dcda765c8a838eaae23112db52f1efaf750daddb2d9ca300bcae1039adc5c", size = 23344, upload-time = "2024-10-18T15:21:30.366Z" },
    { url = "https://files.pythonhosted.org/packages/ee/55/c271b57db36f748f0e04a759ace9f8f759ccf22b4960c270c78a394f58be/MarkupSafe-3.0.2-cp313-cp313-win32.whl", hash = "sha256:bcf3e58998965654fdaff38e58584d8937aa3096ab5354d493c77d1fdd66d7a1", size = 15101, upload-time = "2024-10-18T15:21:31.207Z" },
    { url = "https://files.pythonhosted.org/packages/29/88/07df22d2dd4df40aba9f3e402e6dc1b8ee86297dddbad4872bd5e7b0094f/MarkupSafe-3.0.2-cp313-cp313-win_amd64.whl", hash = "sha256:e6a2a455bd412959b57a172ce6328d2dd1f01cb2135efda2e4576e8a23fa3b0f", size = 15603, upload-time = "2024-10-18T15:21:32.032Z" },
    { url = "https://files.pythonhosted.org/packages/62/6a/8b89d24db2d32d433dffcd6a8779159da109842434f1dd2f6e71f32f738c/MarkupSafe-3.0.2-cp313-cp313t-macosx_10_13_universal2.whl", hash = "sha256:b5a6b3ada725cea8a5e634536b1b01c30bcdcd7f9c6fff4151548d5bf6b3a36c", size = 14510, upload-time = "2024-10-18T15:21:33.625Z" },
    { url = "https://files.pythonhosted.org/packages/7a/06/a10f955f70a2e5a9bf78d11a161029d278eeacbd35ef806c3fd17b13060d/MarkupSafe-3.0.2-cp313-cp313t-macosx_11_0_arm64.whl", hash = "sha256:a904af0a6162c73e3edcb969eeeb53a63ceeb5d8cf642fade7d39e7963a22ddb", size = 12486, upload-time = "2024-10-18T15:21:34.611Z" },
    { url = "https://files.pythonhosted.org/packages/34/cf/65d4a571869a1a9078198ca28f39fba5fbb910f952f9dbc5220afff9f5e6/MarkupSafe-3.0.2-cp313-cp313t-manylinux_2_17_aarch64.manylinux2014_aarch64.whl", hash = "sha256:4aa4e5faecf353ed117801a068ebab7b7e09ffb6e1d5e412dc852e0da018126c", size = 25480, upload-time = "2024-10-18T15:21:35.398Z" },
    { url = "https://files.pythonhosted.org/packages/0c/e3/90e9651924c430b885468b56b3d597cabf6d72be4b24a0acd1fa0e12af67/MarkupSafe-3.0.2-cp313-cp313t-manylinux_2_17_x86_64.manylinux2014_x86_64.whl", hash = "sha256:c0ef13eaeee5b615fb07c9a7dadb38eac06a0608b41570d8ade51c56539e509d", size = 23914, upload-time = "2024-10-18T15:21:36.231Z" },
    { url = "https://files.pythonhosted.org/packages/66/8c/6c7cf61f95d63bb866db39085150df1f2a5bd3335298f14a66b48e92659c/MarkupSafe-3.0.2-cp313-cp313t-manylinux_2_5_i686.manylinux1_i686.manylinux_2_17_i686.manylinux2014_i686.whl", hash = "sha256:d16a81a06776313e817c951135cf7340a3e91e8c1ff2fac444cfd75fffa04afe", size = 23796, upload-time = "2024-10-18T15:21:37.073Z" },
    { url = "https://files.pythonhosted.org/packages/bb/35/cbe9238ec3f47ac9a7c8b3df7a808e7cb50fe149dc7039f5f454b3fba218/MarkupSafe-3.0.2-cp313-cp313t-musllinux_1_2_aarch64.whl", hash = "sha256:6381026f158fdb7c72a168278597a5e3a5222e83ea18f543112b2662a9b699c5", size = 25473, upload-time = "2024-10-18T15:21:37.932Z" },
    { url = "https://files.pythonhosted.org/packages/e6/32/7621a4382488aa283cc05e8984a9c219abad3bca087be9ec77e89939ded9/MarkupSafe-3.0.2-cp313-cp313t-musllinux_1_2_i686.whl", hash = "sha256:3d79d162e7be8f996986c064d1c7c817f6df3a77fe3d6859f6f9e7be4b8c213a", size = 24114, upload-time = "2024-10-18T15:21:39.799Z" },
    { url = "https://files.pythonhosted.org/packages/0d/80/0985960e4b89922cb5a0bac0ed39c5b96cbc1a536a99f30e8c220a996ed9/MarkupSafe-3.0.2-cp313-cp313t-musllinux_1_2_x86_64.whl", hash = "sha256:131a3c7689c85f5ad20f9f6fb1b866f402c445b220c19fe4308c0b147ccd2ad9", size = 24098, upload-time = "2024-10-18T15:21:40.813Z" },
    { url = "https://files.pythonhosted.org/packages/82/78/fedb03c7d5380df2427038ec8d973587e90561b2d90cd472ce9254cf348b/MarkupSafe-3.0.2-cp313-cp313t-win32.whl", hash = "sha256:ba8062ed2cf21c07a9e295d5b8a2a5ce678b913b45fdf68c32d95d6c1291e0b6", size = 15208, upload-time = "2024-10-18T15:21:41.814Z" },
    { url = "https://files.pythonhosted.org/packages/4f/65/6079a46068dfceaeabb5dcad6d674f5f5c61a6fa5673746f42a9f4c233b3/MarkupSafe-3.0.2-cp313-cp313t-win_amd64.whl", hash = "sha256:e444a31f8db13eb18ada366ab3cf45fd4b31e4db1236a4448f68778c1d1a5a2f", size = 15739, upload-time = "2024-10-18T15:21:42.784Z" },
]

[[package]]
name = "mpmath"
version = "1.3.0"
source = { registry = "https://pypi.org/simple" }
sdist = { url = "https://files.pythonhosted.org/packages/e0/47/dd32fa426cc72114383ac549964eecb20ecfd886d1e5ccf5340b55b02f57/mpmath-1.3.0.tar.gz", hash = "sha256:7a28eb2a9774d00c7bc92411c19a89209d5da7c4c9a9e227be8330a23a25b91f", size = 508106, upload-time = "2023-03-07T16:47:11.061Z" }
wheels = [
    { url = "https://files.pythonhosted.org/packages/43/e3/7d92a15f894aa0c9c4b49b8ee9ac9850d6e63b03c9c32c0367a13ae62209/mpmath-1.3.0-py3-none-any.whl", hash = "sha256:a0b2b9fe80bbcd81a6647ff13108738cfb482d481d826cc0e02f5b35e5c88d2c", size = 536198, upload-time = "2023-03-07T16:47:09.197Z" },
]

[[package]]
name = "multidict"
version = "6.4.4"
source = { registry = "https://pypi.org/simple" }
dependencies = [
    { name = "typing-extensions", marker = "python_full_version < '3.11'" },
]
sdist = { url = "https://files.pythonhosted.org/packages/91/2f/a3470242707058fe856fe59241eee5635d79087100b7042a867368863a27/multidict-6.4.4.tar.gz", hash = "sha256:69ee9e6ba214b5245031b76233dd95408a0fd57fdb019ddcc1ead4790932a8e8", size = 90183, upload-time = "2025-05-19T14:16:37.381Z" }
wheels = [
    { url = "https://files.pythonhosted.org/packages/1f/92/0926a5baafa164b5d0ade3cd7932be39310375d7e25c9d7ceca05cb26a45/multidict-6.4.4-cp310-cp310-macosx_10_9_universal2.whl", hash = "sha256:8adee3ac041145ffe4488ea73fa0a622b464cc25340d98be76924d0cda8545ff", size = 66052, upload-time = "2025-05-19T14:13:49.944Z" },
    { url = "https://files.pythonhosted.org/packages/b2/54/8a857ae4f8f643ec444d91f419fdd49cc7a90a2ca0e42d86482b604b63bd/multidict-6.4.4-cp310-cp310-macosx_10_9_x86_64.whl", hash = "sha256:b61e98c3e2a861035aaccd207da585bdcacef65fe01d7a0d07478efac005e028", size = 38867, upload-time = "2025-05-19T14:13:51.92Z" },
    { url = "https://files.pythonhosted.org/packages/9e/5f/63add9069f945c19bc8b217ea6b0f8a1ad9382eab374bb44fae4354b3baf/multidict-6.4.4-cp310-cp310-macosx_11_0_arm64.whl", hash = "sha256:75493f28dbadecdbb59130e74fe935288813301a8554dc32f0c631b6bdcdf8b0", size = 38138, upload-time = "2025-05-19T14:13:53.778Z" },
    { url = "https://files.pythonhosted.org/packages/97/8b/fbd9c0fc13966efdb4a47f5bcffff67a4f2a3189fbeead5766eaa4250b20/multidict-6.4.4-cp310-cp310-manylinux_2_17_aarch64.manylinux2014_aarch64.whl", hash = "sha256:4ffc3c6a37e048b5395ee235e4a2a0d639c2349dffa32d9367a42fc20d399772", size = 220433, upload-time = "2025-05-19T14:13:55.346Z" },
    { url = "https://files.pythonhosted.org/packages/a9/c4/5132b2d75b3ea2daedb14d10f91028f09f74f5b4d373b242c1b8eec47571/multidict-6.4.4-cp310-cp310-manylinux_2_17_armv7l.manylinux2014_armv7l.manylinux_2_31_armv7l.whl", hash = "sha256:87cb72263946b301570b0f63855569a24ee8758aaae2cd182aae7d95fbc92ca7", size = 218059, upload-time = "2025-05-19T14:13:56.993Z" },
    { url = "https://files.pythonhosted.org/packages/1a/70/f1e818c7a29b908e2d7b4fafb1d7939a41c64868e79de2982eea0a13193f/multidict-6.4.4-cp310-cp310-manylinux_2_17_ppc64le.manylinux2014_ppc64le.whl", hash = "sha256:9bbf7bd39822fd07e3609b6b4467af4c404dd2b88ee314837ad1830a7f4a8299", size = 231120, upload-time = "2025-05-19T14:13:58.333Z" },
    { url = "https://files.pythonhosted.org/packages/b4/7e/95a194d85f27d5ef9cbe48dff9ded722fc6d12fedf641ec6e1e680890be7/multidict-6.4.4-cp310-cp310-manylinux_2_17_s390x.manylinux2014_s390x.whl", hash = "sha256:d1f7cbd4f1f44ddf5fd86a8675b7679176eae770f2fc88115d6dddb6cefb59bc", size = 227457, upload-time = "2025-05-19T14:13:59.663Z" },
    { url = "https://files.pythonhosted.org/packages/25/2b/590ad220968d1babb42f265debe7be5c5c616df6c5688c995a06d8a9b025/multidict-6.4.4-cp310-cp310-manylinux_2_17_x86_64.manylinux2014_x86_64.whl", hash = "sha256:bb5ac9e5bfce0e6282e7f59ff7b7b9a74aa8e5c60d38186a4637f5aa764046ad", size = 219111, upload-time = "2025-05-19T14:14:01.019Z" },
    { url = "https://files.pythonhosted.org/packages/e0/f0/b07682b995d3fb5313f339b59d7de02db19ba0c02d1f77c27bdf8212d17c/multidict-6.4.4-cp310-cp310-manylinux_2_5_i686.manylinux1_i686.manylinux_2_17_i686.manylinux2014_i686.whl", hash = "sha256:4efc31dfef8c4eeb95b6b17d799eedad88c4902daba39ce637e23a17ea078915", size = 213012, upload-time = "2025-05-19T14:14:02.396Z" },
    { url = "https://files.pythonhosted.org/packages/24/56/c77b5f36feef2ec92f1119756e468ac9c3eebc35aa8a4c9e51df664cbbc9/multidict-6.4.4-cp310-cp310-musllinux_1_2_aarch64.whl", hash = "sha256:9fcad2945b1b91c29ef2b4050f590bfcb68d8ac8e0995a74e659aa57e8d78e01", size = 225408, upload-time = "2025-05-19T14:14:04.826Z" },
    { url = "https://files.pythonhosted.org/packages/cc/b3/e8189b82af9b198b47bc637766208fc917189eea91d674bad417e657bbdf/multidict-6.4.4-cp310-cp310-musllinux_1_2_armv7l.whl", hash = "sha256:d877447e7368c7320832acb7159557e49b21ea10ffeb135c1077dbbc0816b598", size = 214396, upload-time = "2025-05-19T14:14:06.187Z" },
    { url = "https://files.pythonhosted.org/packages/20/e0/200d14c84e35ae13ee99fd65dc106e1a1acb87a301f15e906fc7d5b30c17/multidict-6.4.4-cp310-cp310-musllinux_1_2_i686.whl", hash = "sha256:33a12ebac9f380714c298cbfd3e5b9c0c4e89c75fe612ae496512ee51028915f", size = 222237, upload-time = "2025-05-19T14:14:07.778Z" },
    { url = "https://files.pythonhosted.org/packages/13/f3/bb3df40045ca8262694a3245298732ff431dc781414a89a6a364ebac6840/multidict-6.4.4-cp310-cp310-musllinux_1_2_ppc64le.whl", hash = "sha256:0f14ea68d29b43a9bf37953881b1e3eb75b2739e896ba4a6aa4ad4c5b9ffa145", size = 231425, upload-time = "2025-05-19T14:14:09.516Z" },
    { url = "https://files.pythonhosted.org/packages/85/3b/538563dc18514384dac169bcba938753ad9ab4d4c8d49b55d6ae49fb2579/multidict-6.4.4-cp310-cp310-musllinux_1_2_s390x.whl", hash = "sha256:0327ad2c747a6600e4797d115d3c38a220fdb28e54983abe8964fd17e95ae83c", size = 226251, upload-time = "2025-05-19T14:14:10.82Z" },
    { url = "https://files.pythonhosted.org/packages/56/79/77e1a65513f09142358f1beb1d4cbc06898590b34a7de2e47023e3c5a3a2/multidict-6.4.4-cp310-cp310-musllinux_1_2_x86_64.whl", hash = "sha256:d1a20707492db9719a05fc62ee215fd2c29b22b47c1b1ba347f9abc831e26683", size = 220363, upload-time = "2025-05-19T14:14:12.638Z" },
    { url = "https://files.pythonhosted.org/packages/16/57/67b0516c3e348f8daaa79c369b3de4359a19918320ab82e2e586a1c624ef/multidict-6.4.4-cp310-cp310-win32.whl", hash = "sha256:d83f18315b9fca5db2452d1881ef20f79593c4aa824095b62cb280019ef7aa3d", size = 35175, upload-time = "2025-05-19T14:14:14.805Z" },
    { url = "https://files.pythonhosted.org/packages/86/5a/4ed8fec642d113fa653777cda30ef67aa5c8a38303c091e24c521278a6c6/multidict-6.4.4-cp310-cp310-win_amd64.whl", hash = "sha256:9c17341ee04545fd962ae07330cb5a39977294c883485c8d74634669b1f7fe04", size = 38678, upload-time = "2025-05-19T14:14:16.949Z" },
    { url = "https://files.pythonhosted.org/packages/19/1b/4c6e638195851524a63972c5773c7737bea7e47b1ba402186a37773acee2/multidict-6.4.4-cp311-cp311-macosx_10_9_universal2.whl", hash = "sha256:4f5f29794ac0e73d2a06ac03fd18870adc0135a9d384f4a306a951188ed02f95", size = 65515, upload-time = "2025-05-19T14:14:19.767Z" },
    { url = "https://files.pythonhosted.org/packages/25/d5/10e6bca9a44b8af3c7f920743e5fc0c2bcf8c11bf7a295d4cfe00b08fb46/multidict-6.4.4-cp311-cp311-macosx_10_9_x86_64.whl", hash = "sha256:c04157266344158ebd57b7120d9b0b35812285d26d0e78193e17ef57bfe2979a", size = 38609, upload-time = "2025-05-19T14:14:21.538Z" },
    { url = "https://files.pythonhosted.org/packages/26/b4/91fead447ccff56247edc7f0535fbf140733ae25187a33621771ee598a18/multidict-6.4.4-cp311-cp311-macosx_11_0_arm64.whl", hash = "sha256:bb61ffd3ab8310d93427e460f565322c44ef12769f51f77277b4abad7b6f7223", size = 37871, upload-time = "2025-05-19T14:14:22.666Z" },
    { url = "https://files.pythonhosted.org/packages/3b/37/cbc977cae59277e99d15bbda84cc53b5e0c4929ffd91d958347200a42ad0/multidict-6.4.4-cp311-cp311-manylinux_2_17_aarch64.manylinux2014_aarch64.whl", hash = "sha256:5e0ba18a9afd495f17c351d08ebbc4284e9c9f7971d715f196b79636a4d0de44", size = 226661, upload-time = "2025-05-19T14:14:24.124Z" },
    { url = "https://files.pythonhosted.org/packages/15/cd/7e0b57fbd4dc2fc105169c4ecce5be1a63970f23bb4ec8c721b67e11953d/multidict-6.4.4-cp311-cp311-manylinux_2_17_armv7l.manylinux2014_armv7l.manylinux_2_31_armv7l.whl", hash = "sha256:9faf1b1dcaadf9f900d23a0e6d6c8eadd6a95795a0e57fcca73acce0eb912065", size = 223422, upload-time = "2025-05-19T14:14:25.437Z" },
    { url = "https://files.pythonhosted.org/packages/f1/01/1de268da121bac9f93242e30cd3286f6a819e5f0b8896511162d6ed4bf8d/multidict-6.4.4-cp311-cp311-manylinux_2_17_ppc64le.manylinux2014_ppc64le.whl", hash = "sha256:a4d1cb1327c6082c4fce4e2a438483390964c02213bc6b8d782cf782c9b1471f", size = 235447, upload-time = "2025-05-19T14:14:26.793Z" },
    { url = "https://files.pythonhosted.org/packages/d2/8c/8b9a5e4aaaf4f2de14e86181a3a3d7b105077f668b6a06f043ec794f684c/multidict-6.4.4-cp311-cp311-manylinux_2_17_s390x.manylinux2014_s390x.whl", hash = "sha256:941f1bec2f5dbd51feeb40aea654c2747f811ab01bdd3422a48a4e4576b7d76a", size = 231455, upload-time = "2025-05-19T14:14:28.149Z" },
    { url = "https://files.pythonhosted.org/packages/35/db/e1817dcbaa10b319c412769cf999b1016890849245d38905b73e9c286862/multidict-6.4.4-cp311-cp311-manylinux_2_17_x86_64.manylinux2014_x86_64.whl", hash = "sha256:e5f8a146184da7ea12910a4cec51ef85e44f6268467fb489c3caf0cd512f29c2", size = 223666, upload-time = "2025-05-19T14:14:29.584Z" },
    { url = "https://files.pythonhosted.org/packages/4a/e1/66e8579290ade8a00e0126b3d9a93029033ffd84f0e697d457ed1814d0fc/multidict-6.4.4-cp311-cp311-manylinux_2_5_i686.manylinux1_i686.manylinux_2_17_i686.manylinux2014_i686.whl", hash = "sha256:232b7237e57ec3c09be97206bfb83a0aa1c5d7d377faa019c68a210fa35831f1", size = 217392, upload-time = "2025-05-19T14:14:30.961Z" },
    { url = "https://files.pythonhosted.org/packages/7b/6f/f8639326069c24a48c7747c2a5485d37847e142a3f741ff3340c88060a9a/multidict-6.4.4-cp311-cp311-musllinux_1_2_aarch64.whl", hash = "sha256:55ae0721c1513e5e3210bca4fc98456b980b0c2c016679d3d723119b6b202c42", size = 228969, upload-time = "2025-05-19T14:14:32.672Z" },
    { url = "https://files.pythonhosted.org/packages/d2/c3/3d58182f76b960eeade51c89fcdce450f93379340457a328e132e2f8f9ed/multidict-6.4.4-cp311-cp311-musllinux_1_2_armv7l.whl", hash = "sha256:51d662c072579f63137919d7bb8fc250655ce79f00c82ecf11cab678f335062e", size = 217433, upload-time = "2025-05-19T14:14:34.016Z" },
    { url = "https://files.pythonhosted.org/packages/e1/4b/f31a562906f3bd375f3d0e83ce314e4a660c01b16c2923e8229b53fba5d7/multidict-6.4.4-cp311-cp311-musllinux_1_2_i686.whl", hash = "sha256:0e05c39962baa0bb19a6b210e9b1422c35c093b651d64246b6c2e1a7e242d9fd", size = 225418, upload-time = "2025-05-19T14:14:35.376Z" },
    { url = "https://files.pythonhosted.org/packages/99/89/78bb95c89c496d64b5798434a3deee21996114d4d2c28dd65850bf3a691e/multidict-6.4.4-cp311-cp311-musllinux_1_2_ppc64le.whl", hash = "sha256:d5b1cc3ab8c31d9ebf0faa6e3540fb91257590da330ffe6d2393d4208e638925", size = 235042, upload-time = "2025-05-19T14:14:36.723Z" },
    { url = "https://files.pythonhosted.org/packages/74/91/8780a6e5885a8770442a8f80db86a0887c4becca0e5a2282ba2cae702bc4/multidict-6.4.4-cp311-cp311-musllinux_1_2_s390x.whl", hash = "sha256:93ec84488a384cd7b8a29c2c7f467137d8a73f6fe38bb810ecf29d1ade011a7c", size = 230280, upload-time = "2025-05-19T14:14:38.194Z" },
    { url = "https://files.pythonhosted.org/packages/68/c1/fcf69cabd542eb6f4b892469e033567ee6991d361d77abdc55e3a0f48349/multidict-6.4.4-cp311-cp311-musllinux_1_2_x86_64.whl", hash = "sha256:b308402608493638763abc95f9dc0030bbd6ac6aff784512e8ac3da73a88af08", size = 223322, upload-time = "2025-05-19T14:14:40.015Z" },
    { url = "https://files.pythonhosted.org/packages/b8/85/5b80bf4b83d8141bd763e1d99142a9cdfd0db83f0739b4797172a4508014/multidict-6.4.4-cp311-cp311-win32.whl", hash = "sha256:343892a27d1a04d6ae455ecece12904d242d299ada01633d94c4f431d68a8c49", size = 35070, upload-time = "2025-05-19T14:14:41.904Z" },
    { url = "https://files.pythonhosted.org/packages/09/66/0bed198ffd590ab86e001f7fa46b740d58cf8ff98c2f254e4a36bf8861ad/multidict-6.4.4-cp311-cp311-win_amd64.whl", hash = "sha256:73484a94f55359780c0f458bbd3c39cb9cf9c182552177d2136e828269dee529", size = 38667, upload-time = "2025-05-19T14:14:43.534Z" },
    { url = "https://files.pythonhosted.org/packages/d2/b5/5675377da23d60875fe7dae6be841787755878e315e2f517235f22f59e18/multidict-6.4.4-cp312-cp312-macosx_10_13_universal2.whl", hash = "sha256:dc388f75a1c00000824bf28b7633e40854f4127ede80512b44c3cfeeea1839a2", size = 64293, upload-time = "2025-05-19T14:14:44.724Z" },
    { url = "https://files.pythonhosted.org/packages/34/a7/be384a482754bb8c95d2bbe91717bf7ccce6dc38c18569997a11f95aa554/multidict-6.4.4-cp312-cp312-macosx_10_13_x86_64.whl", hash = "sha256:98af87593a666f739d9dba5d0ae86e01b0e1a9cfcd2e30d2d361fbbbd1a9162d", size = 38096, upload-time = "2025-05-19T14:14:45.95Z" },
    { url = "https://files.pythonhosted.org/packages/66/6d/d59854bb4352306145bdfd1704d210731c1bb2c890bfee31fb7bbc1c4c7f/multidict-6.4.4-cp312-cp312-macosx_11_0_arm64.whl", hash = "sha256:aff4cafea2d120327d55eadd6b7f1136a8e5a0ecf6fb3b6863e8aca32cd8e50a", size = 37214, upload-time = "2025-05-19T14:14:47.158Z" },
    { url = "https://files.pythonhosted.org/packages/99/e0/c29d9d462d7cfc5fc8f9bf24f9c6843b40e953c0b55e04eba2ad2cf54fba/multidict-6.4.4-cp312-cp312-manylinux_2_17_aarch64.manylinux2014_aarch64.whl", hash = "sha256:169c4ba7858176b797fe551d6e99040c531c775d2d57b31bcf4de6d7a669847f", size = 224686, upload-time = "2025-05-19T14:14:48.366Z" },
    { url = "https://files.pythonhosted.org/packages/dc/4a/da99398d7fd8210d9de068f9a1b5f96dfaf67d51e3f2521f17cba4ee1012/multidict-6.4.4-cp312-cp312-manylinux_2_17_armv7l.manylinux2014_armv7l.manylinux_2_31_armv7l.whl", hash = "sha256:b9eb4c59c54421a32b3273d4239865cb14ead53a606db066d7130ac80cc8ec93", size = 231061, upload-time = "2025-05-19T14:14:49.952Z" },
    { url = "https://files.pythonhosted.org/packages/21/f5/ac11add39a0f447ac89353e6ca46666847051103649831c08a2800a14455/multidict-6.4.4-cp312-cp312-manylinux_2_17_ppc64le.manylinux2014_ppc64le.whl", hash = "sha256:7cf3bd54c56aa16fdb40028d545eaa8d051402b61533c21e84046e05513d5780", size = 232412, upload-time = "2025-05-19T14:14:51.812Z" },
    { url = "https://files.pythonhosted.org/packages/d9/11/4b551e2110cded705a3c13a1d4b6a11f73891eb5a1c449f1b2b6259e58a6/multidict-6.4.4-cp312-cp312-manylinux_2_17_s390x.manylinux2014_s390x.whl", hash = "sha256:f682c42003c7264134bfe886376299db4cc0c6cd06a3295b41b347044bcb5482", size = 231563, upload-time = "2025-05-19T14:14:53.262Z" },
    { url = "https://files.pythonhosted.org/packages/4c/02/751530c19e78fe73b24c3da66618eda0aa0d7f6e7aa512e46483de6be210/multidict-6.4.4-cp312-cp312-manylinux_2_17_x86_64.manylinux2014_x86_64.whl", hash = "sha256:a920f9cf2abdf6e493c519492d892c362007f113c94da4c239ae88429835bad1", size = 223811, upload-time = "2025-05-19T14:14:55.232Z" },
    { url = "https://files.pythonhosted.org/packages/c7/cb/2be8a214643056289e51ca356026c7b2ce7225373e7a1f8c8715efee8988/multidict-6.4.4-cp312-cp312-manylinux_2_5_i686.manylinux1_i686.manylinux_2_17_i686.manylinux2014_i686.whl", hash = "sha256:530d86827a2df6504526106b4c104ba19044594f8722d3e87714e847c74a0275", size = 216524, upload-time = "2025-05-19T14:14:57.226Z" },
    { url = "https://files.pythonhosted.org/packages/19/f3/6d5011ec375c09081f5250af58de85f172bfcaafebff286d8089243c4bd4/multidict-6.4.4-cp312-cp312-musllinux_1_2_aarch64.whl", hash = "sha256:ecde56ea2439b96ed8a8d826b50c57364612ddac0438c39e473fafad7ae1c23b", size = 229012, upload-time = "2025-05-19T14:14:58.597Z" },
    { url = "https://files.pythonhosted.org/packages/67/9c/ca510785df5cf0eaf5b2a8132d7d04c1ce058dcf2c16233e596ce37a7f8e/multidict-6.4.4-cp312-cp312-musllinux_1_2_armv7l.whl", hash = "sha256:dc8c9736d8574b560634775ac0def6bdc1661fc63fa27ffdfc7264c565bcb4f2", size = 226765, upload-time = "2025-05-19T14:15:00.048Z" },
    { url = "https://files.pythonhosted.org/packages/36/c8/ca86019994e92a0f11e642bda31265854e6ea7b235642f0477e8c2e25c1f/multidict-6.4.4-cp312-cp312-musllinux_1_2_i686.whl", hash = "sha256:7f3d3b3c34867579ea47cbd6c1f2ce23fbfd20a273b6f9e3177e256584f1eacc", size = 222888, upload-time = "2025-05-19T14:15:01.568Z" },
    { url = "https://files.pythonhosted.org/packages/c6/67/bc25a8e8bd522935379066950ec4e2277f9b236162a73548a2576d4b9587/multidict-6.4.4-cp312-cp312-musllinux_1_2_ppc64le.whl", hash = "sha256:87a728af265e08f96b6318ebe3c0f68b9335131f461efab2fc64cc84a44aa6ed", size = 234041, upload-time = "2025-05-19T14:15:03.759Z" },
    { url = "https://files.pythonhosted.org/packages/f1/a0/70c4c2d12857fccbe607b334b7ee28b6b5326c322ca8f73ee54e70d76484/multidict-6.4.4-cp312-cp312-musllinux_1_2_s390x.whl", hash = "sha256:9f193eeda1857f8e8d3079a4abd258f42ef4a4bc87388452ed1e1c4d2b0c8740", size = 231046, upload-time = "2025-05-19T14:15:05.698Z" },
    { url = "https://files.pythonhosted.org/packages/c1/0f/52954601d02d39742aab01d6b92f53c1dd38b2392248154c50797b4df7f1/multidict-6.4.4-cp312-cp312-musllinux_1_2_x86_64.whl", hash = "sha256:be06e73c06415199200e9a2324a11252a3d62030319919cde5e6950ffeccf72e", size = 227106, upload-time = "2025-05-19T14:15:07.124Z" },
    { url = "https://files.pythonhosted.org/packages/af/24/679d83ec4379402d28721790dce818e5d6b9f94ce1323a556fb17fa9996c/multidict-6.4.4-cp312-cp312-win32.whl", hash = "sha256:622f26ea6a7e19b7c48dd9228071f571b2fbbd57a8cd71c061e848f281550e6b", size = 35351, upload-time = "2025-05-19T14:15:08.556Z" },
    { url = "https://files.pythonhosted.org/packages/52/ef/40d98bc5f986f61565f9b345f102409534e29da86a6454eb6b7c00225a13/multidict-6.4.4-cp312-cp312-win_amd64.whl", hash = "sha256:5e2bcda30d5009996ff439e02a9f2b5c3d64a20151d34898c000a6281faa3781", size = 38791, upload-time = "2025-05-19T14:15:09.825Z" },
    { url = "https://files.pythonhosted.org/packages/df/2a/e166d2ffbf4b10131b2d5b0e458f7cee7d986661caceae0de8753042d4b2/multidict-6.4.4-cp313-cp313-macosx_10_13_universal2.whl", hash = "sha256:82ffabefc8d84c2742ad19c37f02cde5ec2a1ee172d19944d380f920a340e4b9", size = 64123, upload-time = "2025-05-19T14:15:11.044Z" },
    { url = "https://files.pythonhosted.org/packages/8c/96/e200e379ae5b6f95cbae472e0199ea98913f03d8c9a709f42612a432932c/multidict-6.4.4-cp313-cp313-macosx_10_13_x86_64.whl", hash = "sha256:6a2f58a66fe2c22615ad26156354005391e26a2f3721c3621504cd87c1ea87bf", size = 38049, upload-time = "2025-05-19T14:15:12.902Z" },
    { url = "https://files.pythonhosted.org/packages/75/fb/47afd17b83f6a8c7fa863c6d23ac5ba6a0e6145ed8a6bcc8da20b2b2c1d2/multidict-6.4.4-cp313-cp313-macosx_11_0_arm64.whl", hash = "sha256:5883d6ee0fd9d8a48e9174df47540b7545909841ac82354c7ae4cbe9952603bd", size = 37078, upload-time = "2025-05-19T14:15:14.282Z" },
    { url = "https://files.pythonhosted.org/packages/fa/70/1af3143000eddfb19fd5ca5e78393985ed988ac493bb859800fe0914041f/multidict-6.4.4-cp313-cp313-manylinux_2_17_aarch64.manylinux2014_aarch64.whl", hash = "sha256:9abcf56a9511653fa1d052bfc55fbe53dbee8f34e68bd6a5a038731b0ca42d15", size = 224097, upload-time = "2025-05-19T14:15:15.566Z" },
    { url = "https://files.pythonhosted.org/packages/b1/39/d570c62b53d4fba844e0378ffbcd02ac25ca423d3235047013ba2f6f60f8/multidict-6.4.4-cp313-cp313-manylinux_2_17_armv7l.manylinux2014_armv7l.manylinux_2_31_armv7l.whl", hash = "sha256:6ed5ae5605d4ad5a049fad2a28bb7193400700ce2f4ae484ab702d1e3749c3f9", size = 230768, upload-time = "2025-05-19T14:15:17.308Z" },
    { url = "https://files.pythonhosted.org/packages/fd/f8/ed88f2c4d06f752b015933055eb291d9bc184936903752c66f68fb3c95a7/multidict-6.4.4-cp313-cp313-manylinux_2_17_ppc64le.manylinux2014_ppc64le.whl", hash = "sha256:bbfcb60396f9bcfa63e017a180c3105b8c123a63e9d1428a36544e7d37ca9e20", size = 231331, upload-time = "2025-05-19T14:15:18.73Z" },
    { url = "https://files.pythonhosted.org/packages/9c/6f/8e07cffa32f483ab887b0d56bbd8747ac2c1acd00dc0af6fcf265f4a121e/multidict-6.4.4-cp313-cp313-manylinux_2_17_s390x.manylinux2014_s390x.whl", hash = "sha256:b0f1987787f5f1e2076b59692352ab29a955b09ccc433c1f6b8e8e18666f608b", size = 230169, upload-time = "2025-05-19T14:15:20.179Z" },
    { url = "https://files.pythonhosted.org/packages/e6/2b/5dcf173be15e42f330110875a2668ddfc208afc4229097312212dc9c1236/multidict-6.4.4-cp313-cp313-manylinux_2_17_x86_64.manylinux2014_x86_64.whl", hash = "sha256:1d0121ccce8c812047d8d43d691a1ad7641f72c4f730474878a5aeae1b8ead8c", size = 222947, upload-time = "2025-05-19T14:15:21.714Z" },
    { url = "https://files.pythonhosted.org/packages/39/75/4ddcbcebe5ebcd6faa770b629260d15840a5fc07ce8ad295a32e14993726/multidict-6.4.4-cp313-cp313-manylinux_2_5_i686.manylinux1_i686.manylinux_2_17_i686.manylinux2014_i686.whl", hash = "sha256:83ec4967114295b8afd120a8eec579920c882831a3e4c3331d591a8e5bfbbc0f", size = 215761, upload-time = "2025-05-19T14:15:23.242Z" },
    { url = "https://files.pythonhosted.org/packages/6a/c9/55e998ae45ff15c5608e384206aa71a11e1b7f48b64d166db400b14a3433/multidict-6.4.4-cp313-cp313-musllinux_1_2_aarch64.whl", hash = "sha256:995f985e2e268deaf17867801b859a282e0448633f1310e3704b30616d269d69", size = 227605, upload-time = "2025-05-19T14:15:24.763Z" },
    { url = "https://files.pythonhosted.org/packages/04/49/c2404eac74497503c77071bd2e6f88c7e94092b8a07601536b8dbe99be50/multidict-6.4.4-cp313-cp313-musllinux_1_2_armv7l.whl", hash = "sha256:d832c608f94b9f92a0ec8b7e949be7792a642b6e535fcf32f3e28fab69eeb046", size = 226144, upload-time = "2025-05-19T14:15:26.249Z" },
    { url = "https://files.pythonhosted.org/packages/62/c5/0cd0c3c6f18864c40846aa2252cd69d308699cb163e1c0d989ca301684da/multidict-6.4.4-cp313-cp313-musllinux_1_2_i686.whl", hash = "sha256:d21c1212171cf7da703c5b0b7a0e85be23b720818aef502ad187d627316d5645", size = 221100, upload-time = "2025-05-19T14:15:28.303Z" },
    { url = "https://files.pythonhosted.org/packages/71/7b/f2f3887bea71739a046d601ef10e689528d4f911d84da873b6be9194ffea/multidict-6.4.4-cp313-cp313-musllinux_1_2_ppc64le.whl", hash = "sha256:cbebaa076aaecad3d4bb4c008ecc73b09274c952cf6a1b78ccfd689e51f5a5b0", size = 232731, upload-time = "2025-05-19T14:15:30.263Z" },
    { url = "https://files.pythonhosted.org/packages/e5/b3/d9de808349df97fa75ec1372758701b5800ebad3c46ae377ad63058fbcc6/multidict-6.4.4-cp313-cp313-musllinux_1_2_s390x.whl", hash = "sha256:c93a6fb06cc8e5d3628b2b5fda215a5db01e8f08fc15fadd65662d9b857acbe4", size = 229637, upload-time = "2025-05-19T14:15:33.337Z" },
    { url = "https://files.pythonhosted.org/packages/5e/57/13207c16b615eb4f1745b44806a96026ef8e1b694008a58226c2d8f5f0a5/multidict-6.4.4-cp313-cp313-musllinux_1_2_x86_64.whl", hash = "sha256:8cd8f81f1310182362fb0c7898145ea9c9b08a71081c5963b40ee3e3cac589b1", size = 225594, upload-time = "2025-05-19T14:15:34.832Z" },
    { url = "https://files.pythonhosted.org/packages/3a/e4/d23bec2f70221604f5565000632c305fc8f25ba953e8ce2d8a18842b9841/multidict-6.4.4-cp313-cp313-win32.whl", hash = "sha256:3e9f1cd61a0ab857154205fb0b1f3d3ace88d27ebd1409ab7af5096e409614cd", size = 35359, upload-time = "2025-05-19T14:15:36.246Z" },
    { url = "https://files.pythonhosted.org/packages/a7/7a/cfe1a47632be861b627f46f642c1d031704cc1c0f5c0efbde2ad44aa34bd/multidict-6.4.4-cp313-cp313-win_amd64.whl", hash = "sha256:8ffb40b74400e4455785c2fa37eba434269149ec525fc8329858c862e4b35373", size = 38903, upload-time = "2025-05-19T14:15:37.507Z" },
    { url = "https://files.pythonhosted.org/packages/68/7b/15c259b0ab49938a0a1c8f3188572802704a779ddb294edc1b2a72252e7c/multidict-6.4.4-cp313-cp313t-macosx_10_13_universal2.whl", hash = "sha256:6a602151dbf177be2450ef38966f4be3467d41a86c6a845070d12e17c858a156", size = 68895, upload-time = "2025-05-19T14:15:38.856Z" },
    { url = "https://files.pythonhosted.org/packages/f1/7d/168b5b822bccd88142e0a3ce985858fea612404edd228698f5af691020c9/multidict-6.4.4-cp313-cp313t-macosx_10_13_x86_64.whl", hash = "sha256:0d2b9712211b860d123815a80b859075d86a4d54787e247d7fbee9db6832cf1c", size = 40183, upload-time = "2025-05-19T14:15:40.197Z" },
    { url = "https://files.pythonhosted.org/packages/e0/b7/d4b8d98eb850ef28a4922ba508c31d90715fd9b9da3801a30cea2967130b/multidict-6.4.4-cp313-cp313t-macosx_11_0_arm64.whl", hash = "sha256:d2fa86af59f8fc1972e121ade052145f6da22758f6996a197d69bb52f8204e7e", size = 39592, upload-time = "2025-05-19T14:15:41.508Z" },
    { url = "https://files.pythonhosted.org/packages/18/28/a554678898a19583548e742080cf55d169733baf57efc48c2f0273a08583/multidict-6.4.4-cp313-cp313t-manylinux_2_17_aarch64.manylinux2014_aarch64.whl", hash = "sha256:50855d03e9e4d66eab6947ba688ffb714616f985838077bc4b490e769e48da51", size = 226071, upload-time = "2025-05-19T14:15:42.877Z" },
    { url = "https://files.pythonhosted.org/packages/ee/dc/7ba6c789d05c310e294f85329efac1bf5b450338d2542498db1491a264df/multidict-6.4.4-cp313-cp313t-manylinux_2_17_armv7l.manylinux2014_armv7l.manylinux_2_31_armv7l.whl", hash = "sha256:5bce06b83be23225be1905dcdb6b789064fae92499fbc458f59a8c0e68718601", size = 222597, upload-time = "2025-05-19T14:15:44.412Z" },
    { url = "https://files.pythonhosted.org/packages/24/4f/34eadbbf401b03768dba439be0fb94b0d187facae9142821a3d5599ccb3b/multidict-6.4.4-cp313-cp313t-manylinux_2_17_ppc64le.manylinux2014_ppc64le.whl", hash = "sha256:66ed0731f8e5dfd8369a883b6e564aca085fb9289aacabd9decd70568b9a30de", size = 228253, upload-time = "2025-05-19T14:15:46.474Z" },
    { url = "https://files.pythonhosted.org/packages/c0/e6/493225a3cdb0d8d80d43a94503fc313536a07dae54a3f030d279e629a2bc/multidict-6.4.4-cp313-cp313t-manylinux_2_17_s390x.manylinux2014_s390x.whl", hash = "sha256:329ae97fc2f56f44d91bc47fe0972b1f52d21c4b7a2ac97040da02577e2daca2", size = 226146, upload-time = "2025-05-19T14:15:48.003Z" },
    { url = "https://files.pythonhosted.org/packages/2f/70/e411a7254dc3bff6f7e6e004303b1b0591358e9f0b7c08639941e0de8bd6/multidict-6.4.4-cp313-cp313t-manylinux_2_17_x86_64.manylinux2014_x86_64.whl", hash = "sha256:c27e5dcf520923d6474d98b96749e6805f7677e93aaaf62656005b8643f907ab", size = 220585, upload-time = "2025-05-19T14:15:49.546Z" },
    { url = "https://files.pythonhosted.org/packages/08/8f/beb3ae7406a619100d2b1fb0022c3bb55a8225ab53c5663648ba50dfcd56/multidict-6.4.4-cp313-cp313t-manylinux_2_5_i686.manylinux1_i686.manylinux_2_17_i686.manylinux2014_i686.whl", hash = "sha256:058cc59b9e9b143cc56715e59e22941a5d868c322242278d28123a5d09cdf6b0", size = 212080, upload-time = "2025-05-19T14:15:51.151Z" },
    { url = "https://files.pythonhosted.org/packages/9c/ec/355124e9d3d01cf8edb072fd14947220f357e1c5bc79c88dff89297e9342/multidict-6.4.4-cp313-cp313t-musllinux_1_2_aarch64.whl", hash = "sha256:69133376bc9a03f8c47343d33f91f74a99c339e8b58cea90433d8e24bb298031", size = 226558, upload-time = "2025-05-19T14:15:52.665Z" },
    { url = "https://files.pythonhosted.org/packages/fd/22/d2b95cbebbc2ada3be3812ea9287dcc9712d7f1a012fad041770afddb2ad/multidict-6.4.4-cp313-cp313t-musllinux_1_2_armv7l.whl", hash = "sha256:d6b15c55721b1b115c5ba178c77104123745b1417527ad9641a4c5e2047450f0", size = 212168, upload-time = "2025-05-19T14:15:55.279Z" },
    { url = "https://files.pythonhosted.org/packages/4d/c5/62bfc0b2f9ce88326dbe7179f9824a939c6c7775b23b95de777267b9725c/multidict-6.4.4-cp313-cp313t-musllinux_1_2_i686.whl", hash = "sha256:a887b77f51d3d41e6e1a63cf3bc7ddf24de5939d9ff69441387dfefa58ac2e26", size = 217970, upload-time = "2025-05-19T14:15:56.806Z" },
    { url = "https://files.pythonhosted.org/packages/79/74/977cea1aadc43ff1c75d23bd5bc4768a8fac98c14e5878d6ee8d6bab743c/multidict-6.4.4-cp313-cp313t-musllinux_1_2_ppc64le.whl", hash = "sha256:632a3bf8f1787f7ef7d3c2f68a7bde5be2f702906f8b5842ad6da9d974d0aab3", size = 226980, upload-time = "2025-05-19T14:15:58.313Z" },
    { url = "https://files.pythonhosted.org/packages/48/fc/cc4a1a2049df2eb84006607dc428ff237af38e0fcecfdb8a29ca47b1566c/multidict-6.4.4-cp313-cp313t-musllinux_1_2_s390x.whl", hash = "sha256:a145c550900deb7540973c5cdb183b0d24bed6b80bf7bddf33ed8f569082535e", size = 220641, upload-time = "2025-05-19T14:15:59.866Z" },
    { url = "https://files.pythonhosted.org/packages/3b/6a/a7444d113ab918701988d4abdde373dbdfd2def7bd647207e2bf645c7eac/multidict-6.4.4-cp313-cp313t-musllinux_1_2_x86_64.whl", hash = "sha256:cc5d83c6619ca5c9672cb78b39ed8542f1975a803dee2cda114ff73cbb076edd", size = 221728, upload-time = "2025-05-19T14:16:01.535Z" },
    { url = "https://files.pythonhosted.org/packages/2b/b0/fdf4c73ad1c55e0f4dbbf2aa59dd37037334091f9a4961646d2b7ac91a86/multidict-6.4.4-cp313-cp313t-win32.whl", hash = "sha256:3312f63261b9df49be9d57aaa6abf53a6ad96d93b24f9cc16cf979956355ce6e", size = 41913, upload-time = "2025-05-19T14:16:03.199Z" },
    { url = "https://files.pythonhosted.org/packages/8e/92/27989ecca97e542c0d01d05a98a5ae12198a243a9ee12563a0313291511f/multidict-6.4.4-cp313-cp313t-win_amd64.whl", hash = "sha256:ba852168d814b2c73333073e1c7116d9395bea69575a01b0b3c89d2d5a87c8fb", size = 46112, upload-time = "2025-05-19T14:16:04.909Z" },
    { url = "https://files.pythonhosted.org/packages/84/5d/e17845bb0fa76334477d5de38654d27946d5b5d3695443987a094a71b440/multidict-6.4.4-py3-none-any.whl", hash = "sha256:bd4557071b561a8b3b6075c3ce93cf9bfb6182cb241805c3d66ced3b75eff4ac", size = 10481, upload-time = "2025-05-19T14:16:36.024Z" },
]

[[package]]
name = "multiprocess"
version = "0.70.16"
source = { registry = "https://pypi.org/simple" }
dependencies = [
    { name = "dill" },
]
sdist = { url = "https://files.pythonhosted.org/packages/b5/ae/04f39c5d0d0def03247c2893d6f2b83c136bf3320a2154d7b8858f2ba72d/multiprocess-0.70.16.tar.gz", hash = "sha256:161af703d4652a0e1410be6abccecde4a7ddffd19341be0a7011b94aeb171ac1", size = 1772603, upload-time = "2024-01-28T18:52:34.85Z" }
wheels = [
    { url = "https://files.pythonhosted.org/packages/ef/76/6e712a2623d146d314f17598df5de7224c85c0060ef63fd95cc15a25b3fa/multiprocess-0.70.16-pp310-pypy310_pp73-macosx_10_13_x86_64.whl", hash = "sha256:476887be10e2f59ff183c006af746cb6f1fd0eadcfd4ef49e605cbe2659920ee", size = 134980, upload-time = "2024-01-28T18:52:15.731Z" },
    { url = "https://files.pythonhosted.org/packages/0f/ab/1e6e8009e380e22254ff539ebe117861e5bdb3bff1fc977920972237c6c7/multiprocess-0.70.16-pp310-pypy310_pp73-manylinux_2_28_x86_64.whl", hash = "sha256:d951bed82c8f73929ac82c61f01a7b5ce8f3e5ef40f5b52553b4f547ce2b08ec", size = 134982, upload-time = "2024-01-28T18:52:17.783Z" },
    { url = "https://files.pythonhosted.org/packages/bc/f7/7ec7fddc92e50714ea3745631f79bd9c96424cb2702632521028e57d3a36/multiprocess-0.70.16-py310-none-any.whl", hash = "sha256:c4a9944c67bd49f823687463660a2d6daae94c289adff97e0f9d696ba6371d02", size = 134824, upload-time = "2024-01-28T18:52:26.062Z" },
    { url = "https://files.pythonhosted.org/packages/50/15/b56e50e8debaf439f44befec5b2af11db85f6e0f344c3113ae0be0593a91/multiprocess-0.70.16-py311-none-any.whl", hash = "sha256:af4cabb0dac72abfb1e794fa7855c325fd2b55a10a44628a3c1ad3311c04127a", size = 143519, upload-time = "2024-01-28T18:52:28.115Z" },
    { url = "https://files.pythonhosted.org/packages/0a/7d/a988f258104dcd2ccf1ed40fdc97e26c4ac351eeaf81d76e266c52d84e2f/multiprocess-0.70.16-py312-none-any.whl", hash = "sha256:fc0544c531920dde3b00c29863377f87e1632601092ea2daca74e4beb40faa2e", size = 146741, upload-time = "2024-01-28T18:52:29.395Z" },
    { url = "https://files.pythonhosted.org/packages/ea/89/38df130f2c799090c978b366cfdf5b96d08de5b29a4a293df7f7429fa50b/multiprocess-0.70.16-py38-none-any.whl", hash = "sha256:a71d82033454891091a226dfc319d0cfa8019a4e888ef9ca910372a446de4435", size = 132628, upload-time = "2024-01-28T18:52:30.853Z" },
    { url = "https://files.pythonhosted.org/packages/da/d9/f7f9379981e39b8c2511c9e0326d212accacb82f12fbfdc1aa2ce2a7b2b6/multiprocess-0.70.16-py39-none-any.whl", hash = "sha256:a0bafd3ae1b732eac64be2e72038231c1ba97724b60b09400d68f229fcc2fbf3", size = 133351, upload-time = "2024-01-28T18:52:31.981Z" },
]

[[package]]
name = "networkx"
version = "3.4.2"
source = { registry = "https://pypi.org/simple" }
sdist = { url = "https://files.pythonhosted.org/packages/fd/1d/06475e1cd5264c0b870ea2cc6fdb3e37177c1e565c43f56ff17a10e3937f/networkx-3.4.2.tar.gz", hash = "sha256:307c3669428c5362aab27c8a1260aa8f47c4e91d3891f48be0141738d8d053e1", size = 2151368, upload-time = "2024-10-21T12:39:38.695Z" }
wheels = [
    { url = "https://files.pythonhosted.org/packages/b9/54/dd730b32ea14ea797530a4479b2ed46a6fb250f682a9cfb997e968bf0261/networkx-3.4.2-py3-none-any.whl", hash = "sha256:df5d4365b724cf81b8c6a7312509d0c22386097011ad1abe274afd5e9d3bbc5f", size = 1723263, upload-time = "2024-10-21T12:39:36.247Z" },
]

[[package]]
name = "nodeenv"
version = "1.9.1"
source = { registry = "https://pypi.org/simple" }
sdist = { url = "https://files.pythonhosted.org/packages/43/16/fc88b08840de0e0a72a2f9d8c6bae36be573e475a6326ae854bcc549fc45/nodeenv-1.9.1.tar.gz", hash = "sha256:6ec12890a2dab7946721edbfbcd91f3319c6ccc9aec47be7c7e6b7011ee6645f", size = 47437, upload-time = "2024-06-04T18:44:11.171Z" }
wheels = [
    { url = "https://files.pythonhosted.org/packages/d2/1d/1b658dbd2b9fa9c4c9f32accbfc0205d532c8c6194dc0f2a4c0428e7128a/nodeenv-1.9.1-py2.py3-none-any.whl", hash = "sha256:ba11c9782d29c27c70ffbdda2d7415098754709be8a7056d79a737cd901155c9", size = 22314, upload-time = "2024-06-04T18:44:08.352Z" },
]

[[package]]
name = "numpy"
version = "2.2.6"
source = { registry = "https://pypi.org/simple" }
sdist = { url = "https://files.pythonhosted.org/packages/76/21/7d2a95e4bba9dc13d043ee156a356c0a8f0c6309dff6b21b4d71a073b8a8/numpy-2.2.6.tar.gz", hash = "sha256:e29554e2bef54a90aa5cc07da6ce955accb83f21ab5de01a62c8478897b264fd", size = 20276440, upload-time = "2025-05-17T22:38:04.611Z" }
wheels = [
    { url = "https://files.pythonhosted.org/packages/9a/3e/ed6db5be21ce87955c0cbd3009f2803f59fa08df21b5df06862e2d8e2bdd/numpy-2.2.6-cp310-cp310-macosx_10_9_x86_64.whl", hash = "sha256:b412caa66f72040e6d268491a59f2c43bf03eb6c96dd8f0307829feb7fa2b6fb", size = 21165245, upload-time = "2025-05-17T21:27:58.555Z" },
    { url = "https://files.pythonhosted.org/packages/22/c2/4b9221495b2a132cc9d2eb862e21d42a009f5a60e45fc44b00118c174bff/numpy-2.2.6-cp310-cp310-macosx_11_0_arm64.whl", hash = "sha256:8e41fd67c52b86603a91c1a505ebaef50b3314de0213461c7a6e99c9a3beff90", size = 14360048, upload-time = "2025-05-17T21:28:21.406Z" },
    { url = "https://files.pythonhosted.org/packages/fd/77/dc2fcfc66943c6410e2bf598062f5959372735ffda175b39906d54f02349/numpy-2.2.6-cp310-cp310-macosx_14_0_arm64.whl", hash = "sha256:37e990a01ae6ec7fe7fa1c26c55ecb672dd98b19c3d0e1d1f326fa13cb38d163", size = 5340542, upload-time = "2025-05-17T21:28:30.931Z" },
    { url = "https://files.pythonhosted.org/packages/7a/4f/1cb5fdc353a5f5cc7feb692db9b8ec2c3d6405453f982435efc52561df58/numpy-2.2.6-cp310-cp310-macosx_14_0_x86_64.whl", hash = "sha256:5a6429d4be8ca66d889b7cf70f536a397dc45ba6faeb5f8c5427935d9592e9cf", size = 6878301, upload-time = "2025-05-17T21:28:41.613Z" },
    { url = "https://files.pythonhosted.org/packages/eb/17/96a3acd228cec142fcb8723bd3cc39c2a474f7dcf0a5d16731980bcafa95/numpy-2.2.6-cp310-cp310-manylinux_2_17_aarch64.manylinux2014_aarch64.whl", hash = "sha256:efd28d4e9cd7d7a8d39074a4d44c63eda73401580c5c76acda2ce969e0a38e83", size = 14297320, upload-time = "2025-05-17T21:29:02.78Z" },
    { url = "https://files.pythonhosted.org/packages/b4/63/3de6a34ad7ad6646ac7d2f55ebc6ad439dbbf9c4370017c50cf403fb19b5/numpy-2.2.6-cp310-cp310-manylinux_2_17_x86_64.manylinux2014_x86_64.whl", hash = "sha256:fc7b73d02efb0e18c000e9ad8b83480dfcd5dfd11065997ed4c6747470ae8915", size = 16801050, upload-time = "2025-05-17T21:29:27.675Z" },
    { url = "https://files.pythonhosted.org/packages/07/b6/89d837eddef52b3d0cec5c6ba0456c1bf1b9ef6a6672fc2b7873c3ec4e2e/numpy-2.2.6-cp310-cp310-musllinux_1_2_aarch64.whl", hash = "sha256:74d4531beb257d2c3f4b261bfb0fc09e0f9ebb8842d82a7b4209415896adc680", size = 15807034, upload-time = "2025-05-17T21:29:51.102Z" },
    { url = "https://files.pythonhosted.org/packages/01/c8/dc6ae86e3c61cfec1f178e5c9f7858584049b6093f843bca541f94120920/numpy-2.2.6-cp310-cp310-musllinux_1_2_x86_64.whl", hash = "sha256:8fc377d995680230e83241d8a96def29f204b5782f371c532579b4f20607a289", size = 18614185, upload-time = "2025-05-17T21:30:18.703Z" },
    { url = "https://files.pythonhosted.org/packages/5b/c5/0064b1b7e7c89137b471ccec1fd2282fceaae0ab3a9550f2568782d80357/numpy-2.2.6-cp310-cp310-win32.whl", hash = "sha256:b093dd74e50a8cba3e873868d9e93a85b78e0daf2e98c6797566ad8044e8363d", size = 6527149, upload-time = "2025-05-17T21:30:29.788Z" },
    { url = "https://files.pythonhosted.org/packages/a3/dd/4b822569d6b96c39d1215dbae0582fd99954dcbcf0c1a13c61783feaca3f/numpy-2.2.6-cp310-cp310-win_amd64.whl", hash = "sha256:f0fd6321b839904e15c46e0d257fdd101dd7f530fe03fd6359c1ea63738703f3", size = 12904620, upload-time = "2025-05-17T21:30:48.994Z" },
    { url = "https://files.pythonhosted.org/packages/da/a8/4f83e2aa666a9fbf56d6118faaaf5f1974d456b1823fda0a176eff722839/numpy-2.2.6-cp311-cp311-macosx_10_9_x86_64.whl", hash = "sha256:f9f1adb22318e121c5c69a09142811a201ef17ab257a1e66ca3025065b7f53ae", size = 21176963, upload-time = "2025-05-17T21:31:19.36Z" },
    { url = "https://files.pythonhosted.org/packages/b3/2b/64e1affc7972decb74c9e29e5649fac940514910960ba25cd9af4488b66c/numpy-2.2.6-cp311-cp311-macosx_11_0_arm64.whl", hash = "sha256:c820a93b0255bc360f53eca31a0e676fd1101f673dda8da93454a12e23fc5f7a", size = 14406743, upload-time = "2025-05-17T21:31:41.087Z" },
    { url = "https://files.pythonhosted.org/packages/4a/9f/0121e375000b5e50ffdd8b25bf78d8e1a5aa4cca3f185d41265198c7b834/numpy-2.2.6-cp311-cp311-macosx_14_0_arm64.whl", hash = "sha256:3d70692235e759f260c3d837193090014aebdf026dfd167834bcba43e30c2a42", size = 5352616, upload-time = "2025-05-17T21:31:50.072Z" },
    { url = "https://files.pythonhosted.org/packages/31/0d/b48c405c91693635fbe2dcd7bc84a33a602add5f63286e024d3b6741411c/numpy-2.2.6-cp311-cp311-macosx_14_0_x86_64.whl", hash = "sha256:481b49095335f8eed42e39e8041327c05b0f6f4780488f61286ed3c01368d491", size = 6889579, upload-time = "2025-05-17T21:32:01.712Z" },
    { url = "https://files.pythonhosted.org/packages/52/b8/7f0554d49b565d0171eab6e99001846882000883998e7b7d9f0d98b1f934/numpy-2.2.6-cp311-cp311-manylinux_2_17_aarch64.manylinux2014_aarch64.whl", hash = "sha256:b64d8d4d17135e00c8e346e0a738deb17e754230d7e0810ac5012750bbd85a5a", size = 14312005, upload-time = "2025-05-17T21:32:23.332Z" },
    { url = "https://files.pythonhosted.org/packages/b3/dd/2238b898e51bd6d389b7389ffb20d7f4c10066d80351187ec8e303a5a475/numpy-2.2.6-cp311-cp311-manylinux_2_17_x86_64.manylinux2014_x86_64.whl", hash = "sha256:ba10f8411898fc418a521833e014a77d3ca01c15b0c6cdcce6a0d2897e6dbbdf", size = 16821570, upload-time = "2025-05-17T21:32:47.991Z" },
    { url = "https://files.pythonhosted.org/packages/83/6c/44d0325722cf644f191042bf47eedad61c1e6df2432ed65cbe28509d404e/numpy-2.2.6-cp311-cp311-musllinux_1_2_aarch64.whl", hash = "sha256:bd48227a919f1bafbdda0583705e547892342c26fb127219d60a5c36882609d1", size = 15818548, upload-time = "2025-05-17T21:33:11.728Z" },
    { url = "https://files.pythonhosted.org/packages/ae/9d/81e8216030ce66be25279098789b665d49ff19eef08bfa8cb96d4957f422/numpy-2.2.6-cp311-cp311-musllinux_1_2_x86_64.whl", hash = "sha256:9551a499bf125c1d4f9e250377c1ee2eddd02e01eac6644c080162c0c51778ab", size = 18620521, upload-time = "2025-05-17T21:33:39.139Z" },
    { url = "https://files.pythonhosted.org/packages/6a/fd/e19617b9530b031db51b0926eed5345ce8ddc669bb3bc0044b23e275ebe8/numpy-2.2.6-cp311-cp311-win32.whl", hash = "sha256:0678000bb9ac1475cd454c6b8c799206af8107e310843532b04d49649c717a47", size = 6525866, upload-time = "2025-05-17T21:33:50.273Z" },
    { url = "https://files.pythonhosted.org/packages/31/0a/f354fb7176b81747d870f7991dc763e157a934c717b67b58456bc63da3df/numpy-2.2.6-cp311-cp311-win_amd64.whl", hash = "sha256:e8213002e427c69c45a52bbd94163084025f533a55a59d6f9c5b820774ef3303", size = 12907455, upload-time = "2025-05-17T21:34:09.135Z" },
    { url = "https://files.pythonhosted.org/packages/82/5d/c00588b6cf18e1da539b45d3598d3557084990dcc4331960c15ee776ee41/numpy-2.2.6-cp312-cp312-macosx_10_13_x86_64.whl", hash = "sha256:41c5a21f4a04fa86436124d388f6ed60a9343a6f767fced1a8a71c3fbca038ff", size = 20875348, upload-time = "2025-05-17T21:34:39.648Z" },
    { url = "https://files.pythonhosted.org/packages/66/ee/560deadcdde6c2f90200450d5938f63a34b37e27ebff162810f716f6a230/numpy-2.2.6-cp312-cp312-macosx_11_0_arm64.whl", hash = "sha256:de749064336d37e340f640b05f24e9e3dd678c57318c7289d222a8a2f543e90c", size = 14119362, upload-time = "2025-05-17T21:35:01.241Z" },
    { url = "https://files.pythonhosted.org/packages/3c/65/4baa99f1c53b30adf0acd9a5519078871ddde8d2339dc5a7fde80d9d87da/numpy-2.2.6-cp312-cp312-macosx_14_0_arm64.whl", hash = "sha256:894b3a42502226a1cac872f840030665f33326fc3dac8e57c607905773cdcde3", size = 5084103, upload-time = "2025-05-17T21:35:10.622Z" },
    { url = "https://files.pythonhosted.org/packages/cc/89/e5a34c071a0570cc40c9a54eb472d113eea6d002e9ae12bb3a8407fb912e/numpy-2.2.6-cp312-cp312-macosx_14_0_x86_64.whl", hash = "sha256:71594f7c51a18e728451bb50cc60a3ce4e6538822731b2933209a1f3614e9282", size = 6625382, upload-time = "2025-05-17T21:35:21.414Z" },
    { url = "https://files.pythonhosted.org/packages/f8/35/8c80729f1ff76b3921d5c9487c7ac3de9b2a103b1cd05e905b3090513510/numpy-2.2.6-cp312-cp312-manylinux_2_17_aarch64.manylinux2014_aarch64.whl", hash = "sha256:f2618db89be1b4e05f7a1a847a9c1c0abd63e63a1607d892dd54668dd92faf87", size = 14018462, upload-time = "2025-05-17T21:35:42.174Z" },
    { url = "https://files.pythonhosted.org/packages/8c/3d/1e1db36cfd41f895d266b103df00ca5b3cbe965184df824dec5c08c6b803/numpy-2.2.6-cp312-cp312-manylinux_2_17_x86_64.manylinux2014_x86_64.whl", hash = "sha256:fd83c01228a688733f1ded5201c678f0c53ecc1006ffbc404db9f7a899ac6249", size = 16527618, upload-time = "2025-05-17T21:36:06.711Z" },
    { url = "https://files.pythonhosted.org/packages/61/c6/03ed30992602c85aa3cd95b9070a514f8b3c33e31124694438d88809ae36/numpy-2.2.6-cp312-cp312-musllinux_1_2_aarch64.whl", hash = "sha256:37c0ca431f82cd5fa716eca9506aefcabc247fb27ba69c5062a6d3ade8cf8f49", size = 15505511, upload-time = "2025-05-17T21:36:29.965Z" },
    { url = "https://files.pythonhosted.org/packages/b7/25/5761d832a81df431e260719ec45de696414266613c9ee268394dd5ad8236/numpy-2.2.6-cp312-cp312-musllinux_1_2_x86_64.whl", hash = "sha256:fe27749d33bb772c80dcd84ae7e8df2adc920ae8297400dabec45f0dedb3f6de", size = 18313783, upload-time = "2025-05-17T21:36:56.883Z" },
    { url = "https://files.pythonhosted.org/packages/57/0a/72d5a3527c5ebffcd47bde9162c39fae1f90138c961e5296491ce778e682/numpy-2.2.6-cp312-cp312-win32.whl", hash = "sha256:4eeaae00d789f66c7a25ac5f34b71a7035bb474e679f410e5e1a94deb24cf2d4", size = 6246506, upload-time = "2025-05-17T21:37:07.368Z" },
    { url = "https://files.pythonhosted.org/packages/36/fa/8c9210162ca1b88529ab76b41ba02d433fd54fecaf6feb70ef9f124683f1/numpy-2.2.6-cp312-cp312-win_amd64.whl", hash = "sha256:c1f9540be57940698ed329904db803cf7a402f3fc200bfe599334c9bd84a40b2", size = 12614190, upload-time = "2025-05-17T21:37:26.213Z" },
    { url = "https://files.pythonhosted.org/packages/f9/5c/6657823f4f594f72b5471f1db1ab12e26e890bb2e41897522d134d2a3e81/numpy-2.2.6-cp313-cp313-macosx_10_13_x86_64.whl", hash = "sha256:0811bb762109d9708cca4d0b13c4f67146e3c3b7cf8d34018c722adb2d957c84", size = 20867828, upload-time = "2025-05-17T21:37:56.699Z" },
    { url = "https://files.pythonhosted.org/packages/dc/9e/14520dc3dadf3c803473bd07e9b2bd1b69bc583cb2497b47000fed2fa92f/numpy-2.2.6-cp313-cp313-macosx_11_0_arm64.whl", hash = "sha256:287cc3162b6f01463ccd86be154f284d0893d2b3ed7292439ea97eafa8170e0b", size = 14143006, upload-time = "2025-05-17T21:38:18.291Z" },
    { url = "https://files.pythonhosted.org/packages/4f/06/7e96c57d90bebdce9918412087fc22ca9851cceaf5567a45c1f404480e9e/numpy-2.2.6-cp313-cp313-macosx_14_0_arm64.whl", hash = "sha256:f1372f041402e37e5e633e586f62aa53de2eac8d98cbfb822806ce4bbefcb74d", size = 5076765, upload-time = "2025-05-17T21:38:27.319Z" },
    { url = "https://files.pythonhosted.org/packages/73/ed/63d920c23b4289fdac96ddbdd6132e9427790977d5457cd132f18e76eae0/numpy-2.2.6-cp313-cp313-macosx_14_0_x86_64.whl", hash = "sha256:55a4d33fa519660d69614a9fad433be87e5252f4b03850642f88993f7b2ca566", size = 6617736, upload-time = "2025-05-17T21:38:38.141Z" },
    { url = "https://files.pythonhosted.org/packages/85/c5/e19c8f99d83fd377ec8c7e0cf627a8049746da54afc24ef0a0cb73d5dfb5/numpy-2.2.6-cp313-cp313-manylinux_2_17_aarch64.manylinux2014_aarch64.whl", hash = "sha256:f92729c95468a2f4f15e9bb94c432a9229d0d50de67304399627a943201baa2f", size = 14010719, upload-time = "2025-05-17T21:38:58.433Z" },
    { url = "https://files.pythonhosted.org/packages/19/49/4df9123aafa7b539317bf6d342cb6d227e49f7a35b99c287a6109b13dd93/numpy-2.2.6-cp313-cp313-manylinux_2_17_x86_64.manylinux2014_x86_64.whl", hash = "sha256:1bc23a79bfabc5d056d106f9befb8d50c31ced2fbc70eedb8155aec74a45798f", size = 16526072, upload-time = "2025-05-17T21:39:22.638Z" },
    { url = "https://files.pythonhosted.org/packages/b2/6c/04b5f47f4f32f7c2b0e7260442a8cbcf8168b0e1a41ff1495da42f42a14f/numpy-2.2.6-cp313-cp313-musllinux_1_2_aarch64.whl", hash = "sha256:e3143e4451880bed956e706a3220b4e5cf6172ef05fcc397f6f36a550b1dd868", size = 15503213, upload-time = "2025-05-17T21:39:45.865Z" },
    { url = "https://files.pythonhosted.org/packages/17/0a/5cd92e352c1307640d5b6fec1b2ffb06cd0dabe7d7b8227f97933d378422/numpy-2.2.6-cp313-cp313-musllinux_1_2_x86_64.whl", hash = "sha256:b4f13750ce79751586ae2eb824ba7e1e8dba64784086c98cdbbcc6a42112ce0d", size = 18316632, upload-time = "2025-05-17T21:40:13.331Z" },
    { url = "https://files.pythonhosted.org/packages/f0/3b/5cba2b1d88760ef86596ad0f3d484b1cbff7c115ae2429678465057c5155/numpy-2.2.6-cp313-cp313-win32.whl", hash = "sha256:5beb72339d9d4fa36522fc63802f469b13cdbe4fdab4a288f0c441b74272ebfd", size = 6244532, upload-time = "2025-05-17T21:43:46.099Z" },
    { url = "https://files.pythonhosted.org/packages/cb/3b/d58c12eafcb298d4e6d0d40216866ab15f59e55d148a5658bb3132311fcf/numpy-2.2.6-cp313-cp313-win_amd64.whl", hash = "sha256:b0544343a702fa80c95ad5d3d608ea3599dd54d4632df855e4c8d24eb6ecfa1c", size = 12610885, upload-time = "2025-05-17T21:44:05.145Z" },
    { url = "https://files.pythonhosted.org/packages/6b/9e/4bf918b818e516322db999ac25d00c75788ddfd2d2ade4fa66f1f38097e1/numpy-2.2.6-cp313-cp313t-macosx_10_13_x86_64.whl", hash = "sha256:0bca768cd85ae743b2affdc762d617eddf3bcf8724435498a1e80132d04879e6", size = 20963467, upload-time = "2025-05-17T21:40:44Z" },
    { url = "https://files.pythonhosted.org/packages/61/66/d2de6b291507517ff2e438e13ff7b1e2cdbdb7cb40b3ed475377aece69f9/numpy-2.2.6-cp313-cp313t-macosx_11_0_arm64.whl", hash = "sha256:fc0c5673685c508a142ca65209b4e79ed6740a4ed6b2267dbba90f34b0b3cfda", size = 14225144, upload-time = "2025-05-17T21:41:05.695Z" },
    { url = "https://files.pythonhosted.org/packages/e4/25/480387655407ead912e28ba3a820bc69af9adf13bcbe40b299d454ec011f/numpy-2.2.6-cp313-cp313t-macosx_14_0_arm64.whl", hash = "sha256:5bd4fc3ac8926b3819797a7c0e2631eb889b4118a9898c84f585a54d475b7e40", size = 5200217, upload-time = "2025-05-17T21:41:15.903Z" },
    { url = "https://files.pythonhosted.org/packages/aa/4a/6e313b5108f53dcbf3aca0c0f3e9c92f4c10ce57a0a721851f9785872895/numpy-2.2.6-cp313-cp313t-macosx_14_0_x86_64.whl", hash = "sha256:fee4236c876c4e8369388054d02d0e9bb84821feb1a64dd59e137e6511a551f8", size = 6712014, upload-time = "2025-05-17T21:41:27.321Z" },
    { url = "https://files.pythonhosted.org/packages/b7/30/172c2d5c4be71fdf476e9de553443cf8e25feddbe185e0bd88b096915bcc/numpy-2.2.6-cp313-cp313t-manylinux_2_17_aarch64.manylinux2014_aarch64.whl", hash = "sha256:e1dda9c7e08dc141e0247a5b8f49cf05984955246a327d4c48bda16821947b2f", size = 14077935, upload-time = "2025-05-17T21:41:49.738Z" },
    { url = "https://files.pythonhosted.org/packages/12/fb/9e743f8d4e4d3c710902cf87af3512082ae3d43b945d5d16563f26ec251d/numpy-2.2.6-cp313-cp313t-manylinux_2_17_x86_64.manylinux2014_x86_64.whl", hash = "sha256:f447e6acb680fd307f40d3da4852208af94afdfab89cf850986c3ca00562f4fa", size = 16600122, upload-time = "2025-05-17T21:42:14.046Z" },
    { url = "https://files.pythonhosted.org/packages/12/75/ee20da0e58d3a66f204f38916757e01e33a9737d0b22373b3eb5a27358f9/numpy-2.2.6-cp313-cp313t-musllinux_1_2_aarch64.whl", hash = "sha256:389d771b1623ec92636b0786bc4ae56abafad4a4c513d36a55dce14bd9ce8571", size = 15586143, upload-time = "2025-05-17T21:42:37.464Z" },
    { url = "https://files.pythonhosted.org/packages/76/95/bef5b37f29fc5e739947e9ce5179ad402875633308504a52d188302319c8/numpy-2.2.6-cp313-cp313t-musllinux_1_2_x86_64.whl", hash = "sha256:8e9ace4a37db23421249ed236fdcdd457d671e25146786dfc96835cd951aa7c1", size = 18385260, upload-time = "2025-05-17T21:43:05.189Z" },
    { url = "https://files.pythonhosted.org/packages/09/04/f2f83279d287407cf36a7a8053a5abe7be3622a4363337338f2585e4afda/numpy-2.2.6-cp313-cp313t-win32.whl", hash = "sha256:038613e9fb8c72b0a41f025a7e4c3f0b7a1b5d768ece4796b674c8f3fe13efff", size = 6377225, upload-time = "2025-05-17T21:43:16.254Z" },
    { url = "https://files.pythonhosted.org/packages/67/0e/35082d13c09c02c011cf21570543d202ad929d961c02a147493cb0c2bdf5/numpy-2.2.6-cp313-cp313t-win_amd64.whl", hash = "sha256:6031dd6dfecc0cf9f668681a37648373bddd6421fff6c66ec1624eed0180ee06", size = 12771374, upload-time = "2025-05-17T21:43:35.479Z" },
    { url = "https://files.pythonhosted.org/packages/9e/3b/d94a75f4dbf1ef5d321523ecac21ef23a3cd2ac8b78ae2aac40873590229/numpy-2.2.6-pp310-pypy310_pp73-macosx_10_15_x86_64.whl", hash = "sha256:0b605b275d7bd0c640cad4e5d30fa701a8d59302e127e5f79138ad62762c3e3d", size = 21040391, upload-time = "2025-05-17T21:44:35.948Z" },
    { url = "https://files.pythonhosted.org/packages/17/f4/09b2fa1b58f0fb4f7c7963a1649c64c4d315752240377ed74d9cd878f7b5/numpy-2.2.6-pp310-pypy310_pp73-macosx_14_0_x86_64.whl", hash = "sha256:7befc596a7dc9da8a337f79802ee8adb30a552a94f792b9c9d18c840055907db", size = 6786754, upload-time = "2025-05-17T21:44:47.446Z" },
    { url = "https://files.pythonhosted.org/packages/af/30/feba75f143bdc868a1cc3f44ccfa6c4b9ec522b36458e738cd00f67b573f/numpy-2.2.6-pp310-pypy310_pp73-manylinux_2_17_x86_64.manylinux2014_x86_64.whl", hash = "sha256:ce47521a4754c8f4593837384bd3424880629f718d87c5d44f8ed763edd63543", size = 16643476, upload-time = "2025-05-17T21:45:11.871Z" },
    { url = "https://files.pythonhosted.org/packages/37/48/ac2a9584402fb6c0cd5b5d1a91dcf176b15760130dd386bbafdbfe3640bf/numpy-2.2.6-pp310-pypy310_pp73-win_amd64.whl", hash = "sha256:d042d24c90c41b54fd506da306759e06e568864df8ec17ccc17e9e884634fd00", size = 12812666, upload-time = "2025-05-17T21:45:31.426Z" },
]

[[package]]
name = "nvidia-cublas-cu12"
version = "12.6.4.1"
source = { registry = "https://pypi.org/simple" }
wheels = [
    { url = "https://files.pythonhosted.org/packages/af/eb/ff4b8c503fa1f1796679dce648854d58751982426e4e4b37d6fce49d259c/nvidia_cublas_cu12-12.6.4.1-py3-none-manylinux2014_x86_64.manylinux_2_17_x86_64.whl", hash = "sha256:08ed2686e9875d01b58e3cb379c6896df8e76c75e0d4a7f7dace3d7b6d9ef8eb", size = 393138322, upload-time = "2024-11-20T17:40:25.65Z" },
]

[[package]]
name = "nvidia-cuda-cupti-cu12"
version = "12.6.80"
source = { registry = "https://pypi.org/simple" }
wheels = [
    { url = "https://files.pythonhosted.org/packages/49/60/7b6497946d74bcf1de852a21824d63baad12cd417db4195fc1bfe59db953/nvidia_cuda_cupti_cu12-12.6.80-py3-none-manylinux2014_x86_64.manylinux_2_17_x86_64.whl", hash = "sha256:6768bad6cab4f19e8292125e5f1ac8aa7d1718704012a0e3272a6f61c4bce132", size = 8917980, upload-time = "2024-11-20T17:36:04.019Z" },
    { url = "https://files.pythonhosted.org/packages/a5/24/120ee57b218d9952c379d1e026c4479c9ece9997a4fb46303611ee48f038/nvidia_cuda_cupti_cu12-12.6.80-py3-none-manylinux2014_x86_64.whl", hash = "sha256:a3eff6cdfcc6a4c35db968a06fcadb061cbc7d6dde548609a941ff8701b98b73", size = 8917972, upload-time = "2024-10-01T16:58:06.036Z" },
]

[[package]]
name = "nvidia-cuda-nvrtc-cu12"
version = "12.6.77"
source = { registry = "https://pypi.org/simple" }
wheels = [
    { url = "https://files.pythonhosted.org/packages/75/2e/46030320b5a80661e88039f59060d1790298b4718944a65a7f2aeda3d9e9/nvidia_cuda_nvrtc_cu12-12.6.77-py3-none-manylinux2014_x86_64.whl", hash = "sha256:35b0cc6ee3a9636d5409133e79273ce1f3fd087abb0532d2d2e8fff1fe9efc53", size = 23650380, upload-time = "2024-10-01T17:00:14.643Z" },
]

[[package]]
name = "nvidia-cuda-runtime-cu12"
version = "12.6.77"
source = { registry = "https://pypi.org/simple" }
wheels = [
    { url = "https://files.pythonhosted.org/packages/e1/23/e717c5ac26d26cf39a27fbc076240fad2e3b817e5889d671b67f4f9f49c5/nvidia_cuda_runtime_cu12-12.6.77-py3-none-manylinux2014_x86_64.manylinux_2_17_x86_64.whl", hash = "sha256:ba3b56a4f896141e25e19ab287cd71e52a6a0f4b29d0d31609f60e3b4d5219b7", size = 897690, upload-time = "2024-11-20T17:35:30.697Z" },
    { url = "https://files.pythonhosted.org/packages/f0/62/65c05e161eeddbafeca24dc461f47de550d9fa8a7e04eb213e32b55cfd99/nvidia_cuda_runtime_cu12-12.6.77-py3-none-manylinux2014_x86_64.whl", hash = "sha256:a84d15d5e1da416dd4774cb42edf5e954a3e60cc945698dc1d5be02321c44dc8", size = 897678, upload-time = "2024-10-01T16:57:33.821Z" },
]

[[package]]
name = "nvidia-cudnn-cu12"
version = "9.5.1.17"
source = { registry = "https://pypi.org/simple" }
dependencies = [
    { name = "nvidia-cublas-cu12" },
]
wheels = [
    { url = "https://files.pythonhosted.org/packages/2a/78/4535c9c7f859a64781e43c969a3a7e84c54634e319a996d43ef32ce46f83/nvidia_cudnn_cu12-9.5.1.17-py3-none-manylinux_2_28_x86_64.whl", hash = "sha256:30ac3869f6db17d170e0e556dd6cc5eee02647abc31ca856634d5a40f82c15b2", size = 570988386, upload-time = "2024-10-25T19:54:26.39Z" },
]

[[package]]
name = "nvidia-cufft-cu12"
version = "11.3.0.4"
source = { registry = "https://pypi.org/simple" }
dependencies = [
    { name = "nvidia-nvjitlink-cu12" },
]
wheels = [
    { url = "https://files.pythonhosted.org/packages/8f/16/73727675941ab8e6ffd86ca3a4b7b47065edcca7a997920b831f8147c99d/nvidia_cufft_cu12-11.3.0.4-py3-none-manylinux2014_x86_64.manylinux_2_17_x86_64.whl", hash = "sha256:ccba62eb9cef5559abd5e0d54ceed2d9934030f51163df018532142a8ec533e5", size = 200221632, upload-time = "2024-11-20T17:41:32.357Z" },
    { url = "https://files.pythonhosted.org/packages/60/de/99ec247a07ea40c969d904fc14f3a356b3e2a704121675b75c366b694ee1/nvidia_cufft_cu12-11.3.0.4-py3-none-manylinux2014_x86_64.whl", hash = "sha256:768160ac89f6f7b459bee747e8d175dbf53619cfe74b2a5636264163138013ca", size = 200221622, upload-time = "2024-10-01T17:03:58.79Z" },
]

[[package]]
name = "nvidia-cufile-cu12"
version = "1.11.1.6"
source = { registry = "https://pypi.org/simple" }
wheels = [
    { url = "https://files.pythonhosted.org/packages/b2/66/cc9876340ac68ae71b15c743ddb13f8b30d5244af344ec8322b449e35426/nvidia_cufile_cu12-1.11.1.6-py3-none-manylinux2014_x86_64.manylinux_2_17_x86_64.whl", hash = "sha256:cc23469d1c7e52ce6c1d55253273d32c565dd22068647f3aa59b3c6b005bf159", size = 1142103, upload-time = "2024-11-20T17:42:11.83Z" },
]

[[package]]
name = "nvidia-curand-cu12"
version = "10.3.7.77"
source = { registry = "https://pypi.org/simple" }
wheels = [
    { url = "https://files.pythonhosted.org/packages/73/1b/44a01c4e70933637c93e6e1a8063d1e998b50213a6b65ac5a9169c47e98e/nvidia_curand_cu12-10.3.7.77-py3-none-manylinux2014_x86_64.manylinux_2_17_x86_64.whl", hash = "sha256:a42cd1344297f70b9e39a1e4f467a4e1c10f1da54ff7a85c12197f6c652c8bdf", size = 56279010, upload-time = "2024-11-20T17:42:50.958Z" },
    { url = "https://files.pythonhosted.org/packages/4a/aa/2c7ff0b5ee02eaef890c0ce7d4f74bc30901871c5e45dee1ae6d0083cd80/nvidia_curand_cu12-10.3.7.77-py3-none-manylinux2014_x86_64.whl", hash = "sha256:99f1a32f1ac2bd134897fc7a203f779303261268a65762a623bf30cc9fe79117", size = 56279000, upload-time = "2024-10-01T17:04:45.274Z" },
]

[[package]]
name = "nvidia-cusolver-cu12"
version = "11.7.1.2"
source = { registry = "https://pypi.org/simple" }
dependencies = [
    { name = "nvidia-cublas-cu12" },
    { name = "nvidia-cusparse-cu12" },
    { name = "nvidia-nvjitlink-cu12" },
]
wheels = [
    { url = "https://files.pythonhosted.org/packages/f0/6e/c2cf12c9ff8b872e92b4a5740701e51ff17689c4d726fca91875b07f655d/nvidia_cusolver_cu12-11.7.1.2-py3-none-manylinux2014_x86_64.manylinux_2_17_x86_64.whl", hash = "sha256:e9e49843a7707e42022babb9bcfa33c29857a93b88020c4e4434656a655b698c", size = 158229790, upload-time = "2024-11-20T17:43:43.211Z" },
    { url = "https://files.pythonhosted.org/packages/9f/81/baba53585da791d043c10084cf9553e074548408e04ae884cfe9193bd484/nvidia_cusolver_cu12-11.7.1.2-py3-none-manylinux2014_x86_64.whl", hash = "sha256:6cf28f17f64107a0c4d7802be5ff5537b2130bfc112f25d5a30df227058ca0e6", size = 158229780, upload-time = "2024-10-01T17:05:39.875Z" },
]

[[package]]
name = "nvidia-cusparse-cu12"
version = "12.5.4.2"
source = { registry = "https://pypi.org/simple" }
dependencies = [
    { name = "nvidia-nvjitlink-cu12" },
]
wheels = [
    { url = "https://files.pythonhosted.org/packages/06/1e/b8b7c2f4099a37b96af5c9bb158632ea9e5d9d27d7391d7eb8fc45236674/nvidia_cusparse_cu12-12.5.4.2-py3-none-manylinux2014_x86_64.manylinux_2_17_x86_64.whl", hash = "sha256:7556d9eca156e18184b94947ade0fba5bb47d69cec46bf8660fd2c71a4b48b73", size = 216561367, upload-time = "2024-11-20T17:44:54.824Z" },
    { url = "https://files.pythonhosted.org/packages/43/ac/64c4316ba163e8217a99680c7605f779accffc6a4bcd0c778c12948d3707/nvidia_cusparse_cu12-12.5.4.2-py3-none-manylinux2014_x86_64.whl", hash = "sha256:23749a6571191a215cb74d1cdbff4a86e7b19f1200c071b3fcf844a5bea23a2f", size = 216561357, upload-time = "2024-10-01T17:06:29.861Z" },
]

[[package]]
name = "nvidia-cusparselt-cu12"
version = "0.6.3"
source = { registry = "https://pypi.org/simple" }
wheels = [
    { url = "https://files.pythonhosted.org/packages/3b/9a/72ef35b399b0e183bc2e8f6f558036922d453c4d8237dab26c666a04244b/nvidia_cusparselt_cu12-0.6.3-py3-none-manylinux2014_x86_64.whl", hash = "sha256:e5c8a26c36445dd2e6812f1177978a24e2d37cacce7e090f297a688d1ec44f46", size = 156785796, upload-time = "2024-10-15T21:29:17.709Z" },
]

[[package]]
name = "nvidia-nccl-cu12"
version = "2.26.2"
source = { registry = "https://pypi.org/simple" }
wheels = [
    { url = "https://files.pythonhosted.org/packages/67/ca/f42388aed0fddd64ade7493dbba36e1f534d4e6fdbdd355c6a90030ae028/nvidia_nccl_cu12-2.26.2-py3-none-manylinux2014_x86_64.manylinux_2_17_x86_64.whl", hash = "sha256:694cf3879a206553cc9d7dbda76b13efaf610fdb70a50cba303de1b0d1530ac6", size = 201319755, upload-time = "2025-03-13T00:29:55.296Z" },
]

[[package]]
name = "nvidia-nvjitlink-cu12"
version = "12.6.85"
source = { registry = "https://pypi.org/simple" }
wheels = [
    { url = "https://files.pythonhosted.org/packages/9d/d7/c5383e47c7e9bf1c99d5bd2a8c935af2b6d705ad831a7ec5c97db4d82f4f/nvidia_nvjitlink_cu12-12.6.85-py3-none-manylinux2010_x86_64.manylinux_2_12_x86_64.whl", hash = "sha256:eedc36df9e88b682efe4309aa16b5b4e78c2407eac59e8c10a6a47535164369a", size = 19744971, upload-time = "2024-11-20T17:46:53.366Z" },
]

[[package]]
name = "nvidia-nvtx-cu12"
version = "12.6.77"
source = { registry = "https://pypi.org/simple" }
wheels = [
    { url = "https://files.pythonhosted.org/packages/56/9a/fff8376f8e3d084cd1530e1ef7b879bb7d6d265620c95c1b322725c694f4/nvidia_nvtx_cu12-12.6.77-py3-none-manylinux2014_x86_64.manylinux_2_17_x86_64.whl", hash = "sha256:b90bed3df379fa79afbd21be8e04a0314336b8ae16768b58f2d34cb1d04cd7d2", size = 89276, upload-time = "2024-11-20T17:38:27.621Z" },
    { url = "https://files.pythonhosted.org/packages/9e/4e/0d0c945463719429b7bd21dece907ad0bde437a2ff12b9b12fee94722ab0/nvidia_nvtx_cu12-12.6.77-py3-none-manylinux2014_x86_64.whl", hash = "sha256:6574241a3ec5fdc9334353ab8c479fe75841dbe8f4532a8fc97ce63503330ba1", size = 89265, upload-time = "2024-10-01T17:00:38.172Z" },
]

[[package]]
name = "packaging"
version = "25.0"
source = { registry = "https://pypi.org/simple" }
sdist = { url = "https://files.pythonhosted.org/packages/a1/d4/1fc4078c65507b51b96ca8f8c3ba19e6a61c8253c72794544580a7b6c24d/packaging-25.0.tar.gz", hash = "sha256:d443872c98d677bf60f6a1f2f8c1cb748e8fe762d2bf9d3148b5599295b0fc4f", size = 165727, upload-time = "2025-04-19T11:48:59.673Z" }
wheels = [
    { url = "https://files.pythonhosted.org/packages/20/12/38679034af332785aac8774540895e234f4d07f7545804097de4b666afd8/packaging-25.0-py3-none-any.whl", hash = "sha256:29572ef2b1f17581046b3a2227d5c611fb25ec70ca1ba8554b24b0e69331a484", size = 66469, upload-time = "2025-04-19T11:48:57.875Z" },
]

[[package]]
name = "pandas"
version = "2.2.3"
source = { registry = "https://pypi.org/simple" }
dependencies = [
    { name = "numpy" },
    { name = "python-dateutil" },
    { name = "pytz" },
    { name = "tzdata" },
]
sdist = { url = "https://files.pythonhosted.org/packages/9c/d6/9f8431bacc2e19dca897724cd097b1bb224a6ad5433784a44b587c7c13af/pandas-2.2.3.tar.gz", hash = "sha256:4f18ba62b61d7e192368b84517265a99b4d7ee8912f8708660fb4a366cc82667", size = 4399213, upload-time = "2024-09-20T13:10:04.827Z" }
wheels = [
    { url = "https://files.pythonhosted.org/packages/aa/70/c853aec59839bceed032d52010ff5f1b8d87dc3114b762e4ba2727661a3b/pandas-2.2.3-cp310-cp310-macosx_10_9_x86_64.whl", hash = "sha256:1948ddde24197a0f7add2bdc4ca83bf2b1ef84a1bc8ccffd95eda17fd836ecb5", size = 12580827, upload-time = "2024-09-20T13:08:42.347Z" },
    { url = "https://files.pythonhosted.org/packages/99/f2/c4527768739ffa4469b2b4fff05aa3768a478aed89a2f271a79a40eee984/pandas-2.2.3-cp310-cp310-macosx_11_0_arm64.whl", hash = "sha256:381175499d3802cde0eabbaf6324cce0c4f5d52ca6f8c377c29ad442f50f6348", size = 11303897, upload-time = "2024-09-20T13:08:45.807Z" },
    { url = "https://files.pythonhosted.org/packages/ed/12/86c1747ea27989d7a4064f806ce2bae2c6d575b950be087837bdfcabacc9/pandas-2.2.3-cp310-cp310-manylinux2014_aarch64.manylinux_2_17_aarch64.whl", hash = "sha256:d9c45366def9a3dd85a6454c0e7908f2b3b8e9c138f5dc38fed7ce720d8453ed", size = 66480908, upload-time = "2024-09-20T18:37:13.513Z" },
    { url = "https://files.pythonhosted.org/packages/44/50/7db2cd5e6373ae796f0ddad3675268c8d59fb6076e66f0c339d61cea886b/pandas-2.2.3-cp310-cp310-manylinux_2_17_x86_64.manylinux2014_x86_64.whl", hash = "sha256:86976a1c5b25ae3f8ccae3a5306e443569ee3c3faf444dfd0f41cda24667ad57", size = 13064210, upload-time = "2024-09-20T13:08:48.325Z" },
    { url = "https://files.pythonhosted.org/packages/61/61/a89015a6d5536cb0d6c3ba02cebed51a95538cf83472975275e28ebf7d0c/pandas-2.2.3-cp310-cp310-musllinux_1_2_aarch64.whl", hash = "sha256:b8661b0238a69d7aafe156b7fa86c44b881387509653fdf857bebc5e4008ad42", size = 16754292, upload-time = "2024-09-20T19:01:54.443Z" },
    { url = "https://files.pythonhosted.org/packages/ce/0d/4cc7b69ce37fac07645a94e1d4b0880b15999494372c1523508511b09e40/pandas-2.2.3-cp310-cp310-musllinux_1_2_x86_64.whl", hash = "sha256:37e0aced3e8f539eccf2e099f65cdb9c8aa85109b0be6e93e2baff94264bdc6f", size = 14416379, upload-time = "2024-09-20T13:08:50.882Z" },
    { url = "https://files.pythonhosted.org/packages/31/9e/6ebb433de864a6cd45716af52a4d7a8c3c9aaf3a98368e61db9e69e69a9c/pandas-2.2.3-cp310-cp310-win_amd64.whl", hash = "sha256:56534ce0746a58afaf7942ba4863e0ef81c9c50d3f0ae93e9497d6a41a057645", size = 11598471, upload-time = "2024-09-20T13:08:53.332Z" },
    { url = "https://files.pythonhosted.org/packages/a8/44/d9502bf0ed197ba9bf1103c9867d5904ddcaf869e52329787fc54ed70cc8/pandas-2.2.3-cp311-cp311-macosx_10_9_x86_64.whl", hash = "sha256:66108071e1b935240e74525006034333f98bcdb87ea116de573a6a0dccb6c039", size = 12602222, upload-time = "2024-09-20T13:08:56.254Z" },
    { url = "https://files.pythonhosted.org/packages/52/11/9eac327a38834f162b8250aab32a6781339c69afe7574368fffe46387edf/pandas-2.2.3-cp311-cp311-macosx_11_0_arm64.whl", hash = "sha256:7c2875855b0ff77b2a64a0365e24455d9990730d6431b9e0ee18ad8acee13dbd", size = 11321274, upload-time = "2024-09-20T13:08:58.645Z" },
    { url = "https://files.pythonhosted.org/packages/45/fb/c4beeb084718598ba19aa9f5abbc8aed8b42f90930da861fcb1acdb54c3a/pandas-2.2.3-cp311-cp311-manylinux2014_aarch64.manylinux_2_17_aarch64.whl", hash = "sha256:cd8d0c3be0515c12fed0bdbae072551c8b54b7192c7b1fda0ba56059a0179698", size = 15579836, upload-time = "2024-09-20T19:01:57.571Z" },
    { url = "https://files.pythonhosted.org/packages/cd/5f/4dba1d39bb9c38d574a9a22548c540177f78ea47b32f99c0ff2ec499fac5/pandas-2.2.3-cp311-cp311-manylinux_2_17_x86_64.manylinux2014_x86_64.whl", hash = "sha256:c124333816c3a9b03fbeef3a9f230ba9a737e9e5bb4060aa2107a86cc0a497fc", size = 13058505, upload-time = "2024-09-20T13:09:01.501Z" },
    { url = "https://files.pythonhosted.org/packages/b9/57/708135b90391995361636634df1f1130d03ba456e95bcf576fada459115a/pandas-2.2.3-cp311-cp311-musllinux_1_2_aarch64.whl", hash = "sha256:63cc132e40a2e084cf01adf0775b15ac515ba905d7dcca47e9a251819c575ef3", size = 16744420, upload-time = "2024-09-20T19:02:00.678Z" },
    { url = "https://files.pythonhosted.org/packages/86/4a/03ed6b7ee323cf30404265c284cee9c65c56a212e0a08d9ee06984ba2240/pandas-2.2.3-cp311-cp311-musllinux_1_2_x86_64.whl", hash = "sha256:29401dbfa9ad77319367d36940cd8a0b3a11aba16063e39632d98b0e931ddf32", size = 14440457, upload-time = "2024-09-20T13:09:04.105Z" },
    { url = "https://files.pythonhosted.org/packages/ed/8c/87ddf1fcb55d11f9f847e3c69bb1c6f8e46e2f40ab1a2d2abadb2401b007/pandas-2.2.3-cp311-cp311-win_amd64.whl", hash = "sha256:3fc6873a41186404dad67245896a6e440baacc92f5b716ccd1bc9ed2995ab2c5", size = 11617166, upload-time = "2024-09-20T13:09:06.917Z" },
    { url = "https://files.pythonhosted.org/packages/17/a3/fb2734118db0af37ea7433f57f722c0a56687e14b14690edff0cdb4b7e58/pandas-2.2.3-cp312-cp312-macosx_10_9_x86_64.whl", hash = "sha256:b1d432e8d08679a40e2a6d8b2f9770a5c21793a6f9f47fdd52c5ce1948a5a8a9", size = 12529893, upload-time = "2024-09-20T13:09:09.655Z" },
    { url = "https://files.pythonhosted.org/packages/e1/0c/ad295fd74bfac85358fd579e271cded3ac969de81f62dd0142c426b9da91/pandas-2.2.3-cp312-cp312-macosx_11_0_arm64.whl", hash = "sha256:a5a1595fe639f5988ba6a8e5bc9649af3baf26df3998a0abe56c02609392e0a4", size = 11363475, upload-time = "2024-09-20T13:09:14.718Z" },
    { url = "https://files.pythonhosted.org/packages/c6/2a/4bba3f03f7d07207481fed47f5b35f556c7441acddc368ec43d6643c5777/pandas-2.2.3-cp312-cp312-manylinux2014_aarch64.manylinux_2_17_aarch64.whl", hash = "sha256:5de54125a92bb4d1c051c0659e6fcb75256bf799a732a87184e5ea503965bce3", size = 15188645, upload-time = "2024-09-20T19:02:03.88Z" },
    { url = "https://files.pythonhosted.org/packages/38/f8/d8fddee9ed0d0c0f4a2132c1dfcf0e3e53265055da8df952a53e7eaf178c/pandas-2.2.3-cp312-cp312-manylinux_2_17_x86_64.manylinux2014_x86_64.whl", hash = "sha256:fffb8ae78d8af97f849404f21411c95062db1496aeb3e56f146f0355c9989319", size = 12739445, upload-time = "2024-09-20T13:09:17.621Z" },
    { url = "https://files.pythonhosted.org/packages/20/e8/45a05d9c39d2cea61ab175dbe6a2de1d05b679e8de2011da4ee190d7e748/pandas-2.2.3-cp312-cp312-musllinux_1_2_aarch64.whl", hash = "sha256:6dfcb5ee8d4d50c06a51c2fffa6cff6272098ad6540aed1a76d15fb9318194d8", size = 16359235, upload-time = "2024-09-20T19:02:07.094Z" },
    { url = "https://files.pythonhosted.org/packages/1d/99/617d07a6a5e429ff90c90da64d428516605a1ec7d7bea494235e1c3882de/pandas-2.2.3-cp312-cp312-musllinux_1_2_x86_64.whl", hash = "sha256:062309c1b9ea12a50e8ce661145c6aab431b1e99530d3cd60640e255778bd43a", size = 14056756, upload-time = "2024-09-20T13:09:20.474Z" },
    { url = "https://files.pythonhosted.org/packages/29/d4/1244ab8edf173a10fd601f7e13b9566c1b525c4f365d6bee918e68381889/pandas-2.2.3-cp312-cp312-win_amd64.whl", hash = "sha256:59ef3764d0fe818125a5097d2ae867ca3fa64df032331b7e0917cf5d7bf66b13", size = 11504248, upload-time = "2024-09-20T13:09:23.137Z" },
    { url = "https://files.pythonhosted.org/packages/64/22/3b8f4e0ed70644e85cfdcd57454686b9057c6c38d2f74fe4b8bc2527214a/pandas-2.2.3-cp313-cp313-macosx_10_13_x86_64.whl", hash = "sha256:f00d1345d84d8c86a63e476bb4955e46458b304b9575dcf71102b5c705320015", size = 12477643, upload-time = "2024-09-20T13:09:25.522Z" },
    { url = "https://files.pythonhosted.org/packages/e4/93/b3f5d1838500e22c8d793625da672f3eec046b1a99257666c94446969282/pandas-2.2.3-cp313-cp313-macosx_11_0_arm64.whl", hash = "sha256:3508d914817e153ad359d7e069d752cdd736a247c322d932eb89e6bc84217f28", size = 11281573, upload-time = "2024-09-20T13:09:28.012Z" },
    { url = "https://files.pythonhosted.org/packages/f5/94/6c79b07f0e5aab1dcfa35a75f4817f5c4f677931d4234afcd75f0e6a66ca/pandas-2.2.3-cp313-cp313-manylinux2014_aarch64.manylinux_2_17_aarch64.whl", hash = "sha256:22a9d949bfc9a502d320aa04e5d02feab689d61da4e7764b62c30b991c42c5f0", size = 15196085, upload-time = "2024-09-20T19:02:10.451Z" },
    { url = "https://files.pythonhosted.org/packages/e8/31/aa8da88ca0eadbabd0a639788a6da13bb2ff6edbbb9f29aa786450a30a91/pandas-2.2.3-cp313-cp313-manylinux_2_17_x86_64.manylinux2014_x86_64.whl", hash = "sha256:f3a255b2c19987fbbe62a9dfd6cff7ff2aa9ccab3fc75218fd4b7530f01efa24", size = 12711809, upload-time = "2024-09-20T13:09:30.814Z" },
    { url = "https://files.pythonhosted.org/packages/ee/7c/c6dbdb0cb2a4344cacfb8de1c5808ca885b2e4dcfde8008266608f9372af/pandas-2.2.3-cp313-cp313-musllinux_1_2_aarch64.whl", hash = "sha256:800250ecdadb6d9c78eae4990da62743b857b470883fa27f652db8bdde7f6659", size = 16356316, upload-time = "2024-09-20T19:02:13.825Z" },
    { url = "https://files.pythonhosted.org/packages/57/b7/8b757e7d92023b832869fa8881a992696a0bfe2e26f72c9ae9f255988d42/pandas-2.2.3-cp313-cp313-musllinux_1_2_x86_64.whl", hash = "sha256:6374c452ff3ec675a8f46fd9ab25c4ad0ba590b71cf0656f8b6daa5202bca3fb", size = 14022055, upload-time = "2024-09-20T13:09:33.462Z" },
    { url = "https://files.pythonhosted.org/packages/3b/bc/4b18e2b8c002572c5a441a64826252ce5da2aa738855747247a971988043/pandas-2.2.3-cp313-cp313-win_amd64.whl", hash = "sha256:61c5ad4043f791b61dd4752191d9f07f0ae412515d59ba8f005832a532f8736d", size = 11481175, upload-time = "2024-09-20T13:09:35.871Z" },
    { url = "https://files.pythonhosted.org/packages/76/a3/a5d88146815e972d40d19247b2c162e88213ef51c7c25993942c39dbf41d/pandas-2.2.3-cp313-cp313t-macosx_10_13_x86_64.whl", hash = "sha256:3b71f27954685ee685317063bf13c7709a7ba74fc996b84fc6821c59b0f06468", size = 12615650, upload-time = "2024-09-20T13:09:38.685Z" },
    { url = "https://files.pythonhosted.org/packages/9c/8c/f0fd18f6140ddafc0c24122c8a964e48294acc579d47def376fef12bcb4a/pandas-2.2.3-cp313-cp313t-macosx_11_0_arm64.whl", hash = "sha256:38cf8125c40dae9d5acc10fa66af8ea6fdf760b2714ee482ca691fc66e6fcb18", size = 11290177, upload-time = "2024-09-20T13:09:41.141Z" },
    { url = "https://files.pythonhosted.org/packages/ed/f9/e995754eab9c0f14c6777401f7eece0943840b7a9fc932221c19d1abee9f/pandas-2.2.3-cp313-cp313t-manylinux2014_aarch64.manylinux_2_17_aarch64.whl", hash = "sha256:ba96630bc17c875161df3818780af30e43be9b166ce51c9a18c1feae342906c2", size = 14651526, upload-time = "2024-09-20T19:02:16.905Z" },
    { url = "https://files.pythonhosted.org/packages/25/b0/98d6ae2e1abac4f35230aa756005e8654649d305df9a28b16b9ae4353bff/pandas-2.2.3-cp313-cp313t-manylinux_2_17_x86_64.manylinux2014_x86_64.whl", hash = "sha256:1db71525a1538b30142094edb9adc10be3f3e176748cd7acc2240c2f2e5aa3a4", size = 11871013, upload-time = "2024-09-20T13:09:44.39Z" },
    { url = "https://files.pythonhosted.org/packages/cc/57/0f72a10f9db6a4628744c8e8f0df4e6e21de01212c7c981d31e50ffc8328/pandas-2.2.3-cp313-cp313t-musllinux_1_2_aarch64.whl", hash = "sha256:15c0e1e02e93116177d29ff83e8b1619c93ddc9c49083f237d4312337a61165d", size = 15711620, upload-time = "2024-09-20T19:02:20.639Z" },
    { url = "https://files.pythonhosted.org/packages/ab/5f/b38085618b950b79d2d9164a711c52b10aefc0ae6833b96f626b7021b2ed/pandas-2.2.3-cp313-cp313t-musllinux_1_2_x86_64.whl", hash = "sha256:ad5b65698ab28ed8d7f18790a0dc58005c7629f227be9ecc1072aa74c0c1d43a", size = 13098436, upload-time = "2024-09-20T13:09:48.112Z" },
]

[[package]]
name = "pluggy"
version = "1.6.0"
source = { registry = "https://pypi.org/simple" }
sdist = { url = "https://files.pythonhosted.org/packages/f9/e2/3e91f31a7d2b083fe6ef3fa267035b518369d9511ffab804f839851d2779/pluggy-1.6.0.tar.gz", hash = "sha256:7dcc130b76258d33b90f61b658791dede3486c3e6bfb003ee5c9bfb396dd22f3", size = 69412, upload-time = "2025-05-15T12:30:07.975Z" }
wheels = [
    { url = "https://files.pythonhosted.org/packages/54/20/4d324d65cc6d9205fabedc306948156824eb9f0ee1633355a8f7ec5c66bf/pluggy-1.6.0-py3-none-any.whl", hash = "sha256:e920276dd6813095e9377c0bc5566d94c932c33b27a3e3945d8389c374dd4746", size = 20538, upload-time = "2025-05-15T12:30:06.134Z" },
]

[[package]]
name = "propcache"
version = "0.3.1"
source = { registry = "https://pypi.org/simple" }
sdist = { url = "https://files.pythonhosted.org/packages/07/c8/fdc6686a986feae3541ea23dcaa661bd93972d3940460646c6bb96e21c40/propcache-0.3.1.tar.gz", hash = "sha256:40d980c33765359098837527e18eddefc9a24cea5b45e078a7f3bb5b032c6ecf", size = 43651, upload-time = "2025-03-26T03:06:12.05Z" }
wheels = [
    { url = "https://files.pythonhosted.org/packages/20/56/e27c136101addf877c8291dbda1b3b86ae848f3837ce758510a0d806c92f/propcache-0.3.1-cp310-cp310-macosx_10_9_universal2.whl", hash = "sha256:f27785888d2fdd918bc36de8b8739f2d6c791399552333721b58193f68ea3e98", size = 80224, upload-time = "2025-03-26T03:03:35.81Z" },
    { url = "https://files.pythonhosted.org/packages/63/bd/88e98836544c4f04db97eefd23b037c2002fa173dd2772301c61cd3085f9/propcache-0.3.1-cp310-cp310-macosx_10_9_x86_64.whl", hash = "sha256:d4e89cde74154c7b5957f87a355bb9c8ec929c167b59c83d90654ea36aeb6180", size = 46491, upload-time = "2025-03-26T03:03:38.107Z" },
    { url = "https://files.pythonhosted.org/packages/15/43/0b8eb2a55753c4a574fc0899885da504b521068d3b08ca56774cad0bea2b/propcache-0.3.1-cp310-cp310-macosx_11_0_arm64.whl", hash = "sha256:730178f476ef03d3d4d255f0c9fa186cb1d13fd33ffe89d39f2cda4da90ceb71", size = 45927, upload-time = "2025-03-26T03:03:39.394Z" },
    { url = "https://files.pythonhosted.org/packages/ad/6c/d01f9dfbbdc613305e0a831016844987a1fb4861dd221cd4c69b1216b43f/propcache-0.3.1-cp310-cp310-manylinux_2_17_aarch64.manylinux2014_aarch64.whl", hash = "sha256:967a8eec513dbe08330f10137eacb427b2ca52118769e82ebcfcab0fba92a649", size = 206135, upload-time = "2025-03-26T03:03:40.757Z" },
    { url = "https://files.pythonhosted.org/packages/9a/8a/e6e1c77394088f4cfdace4a91a7328e398ebed745d59c2f6764135c5342d/propcache-0.3.1-cp310-cp310-manylinux_2_17_ppc64le.manylinux2014_ppc64le.whl", hash = "sha256:5b9145c35cc87313b5fd480144f8078716007656093d23059e8993d3a8fa730f", size = 220517, upload-time = "2025-03-26T03:03:42.657Z" },
    { url = "https://files.pythonhosted.org/packages/19/3b/6c44fa59d6418f4239d5db8b1ece757351e85d6f3ca126dfe37d427020c8/propcache-0.3.1-cp310-cp310-manylinux_2_17_s390x.manylinux2014_s390x.whl", hash = "sha256:9e64e948ab41411958670f1093c0a57acfdc3bee5cf5b935671bbd5313bcf229", size = 218952, upload-time = "2025-03-26T03:03:44.549Z" },
    { url = "https://files.pythonhosted.org/packages/7c/e4/4aeb95a1cd085e0558ab0de95abfc5187329616193a1012a6c4c930e9f7a/propcache-0.3.1-cp310-cp310-manylinux_2_17_x86_64.manylinux2014_x86_64.whl", hash = "sha256:319fa8765bfd6a265e5fa661547556da381e53274bc05094fc9ea50da51bfd46", size = 206593, upload-time = "2025-03-26T03:03:46.114Z" },
    { url = "https://files.pythonhosted.org/packages/da/6a/29fa75de1cbbb302f1e1d684009b969976ca603ee162282ae702287b6621/propcache-0.3.1-cp310-cp310-manylinux_2_5_i686.manylinux1_i686.manylinux_2_17_i686.manylinux2014_i686.whl", hash = "sha256:c66d8ccbc902ad548312b96ed8d5d266d0d2c6d006fd0f66323e9d8f2dd49be7", size = 196745, upload-time = "2025-03-26T03:03:48.02Z" },
    { url = "https://files.pythonhosted.org/packages/19/7e/2237dad1dbffdd2162de470599fa1a1d55df493b16b71e5d25a0ac1c1543/propcache-0.3.1-cp310-cp310-musllinux_1_2_aarch64.whl", hash = "sha256:2d219b0dbabe75e15e581fc1ae796109b07c8ba7d25b9ae8d650da582bed01b0", size = 203369, upload-time = "2025-03-26T03:03:49.63Z" },
    { url = "https://files.pythonhosted.org/packages/a4/bc/a82c5878eb3afb5c88da86e2cf06e1fe78b7875b26198dbb70fe50a010dc/propcache-0.3.1-cp310-cp310-musllinux_1_2_armv7l.whl", hash = "sha256:cd6a55f65241c551eb53f8cf4d2f4af33512c39da5d9777694e9d9c60872f519", size = 198723, upload-time = "2025-03-26T03:03:51.091Z" },
    { url = "https://files.pythonhosted.org/packages/17/76/9632254479c55516f51644ddbf747a45f813031af5adcb8db91c0b824375/propcache-0.3.1-cp310-cp310-musllinux_1_2_i686.whl", hash = "sha256:9979643ffc69b799d50d3a7b72b5164a2e97e117009d7af6dfdd2ab906cb72cd", size = 200751, upload-time = "2025-03-26T03:03:52.631Z" },
    { url = "https://files.pythonhosted.org/packages/3e/c3/a90b773cf639bd01d12a9e20c95be0ae978a5a8abe6d2d343900ae76cd71/propcache-0.3.1-cp310-cp310-musllinux_1_2_ppc64le.whl", hash = "sha256:4cf9e93a81979f1424f1a3d155213dc928f1069d697e4353edb8a5eba67c6259", size = 210730, upload-time = "2025-03-26T03:03:54.498Z" },
    { url = "https://files.pythonhosted.org/packages/ed/ec/ad5a952cdb9d65c351f88db7c46957edd3d65ffeee72a2f18bd6341433e0/propcache-0.3.1-cp310-cp310-musllinux_1_2_s390x.whl", hash = "sha256:2fce1df66915909ff6c824bbb5eb403d2d15f98f1518e583074671a30fe0c21e", size = 213499, upload-time = "2025-03-26T03:03:56.054Z" },
    { url = "https://files.pythonhosted.org/packages/83/c0/ea5133dda43e298cd2010ec05c2821b391e10980e64ee72c0a76cdbb813a/propcache-0.3.1-cp310-cp310-musllinux_1_2_x86_64.whl", hash = "sha256:4d0dfdd9a2ebc77b869a0b04423591ea8823f791293b527dc1bb896c1d6f1136", size = 207132, upload-time = "2025-03-26T03:03:57.398Z" },
    { url = "https://files.pythonhosted.org/packages/79/dd/71aae9dec59333064cfdd7eb31a63fa09f64181b979802a67a90b2abfcba/propcache-0.3.1-cp310-cp310-win32.whl", hash = "sha256:1f6cc0ad7b4560e5637eb2c994e97b4fa41ba8226069c9277eb5ea7101845b42", size = 40952, upload-time = "2025-03-26T03:03:59.146Z" },
    { url = "https://files.pythonhosted.org/packages/31/0a/49ff7e5056c17dfba62cbdcbb90a29daffd199c52f8e65e5cb09d5f53a57/propcache-0.3.1-cp310-cp310-win_amd64.whl", hash = "sha256:47ef24aa6511e388e9894ec16f0fbf3313a53ee68402bc428744a367ec55b833", size = 45163, upload-time = "2025-03-26T03:04:00.672Z" },
    { url = "https://files.pythonhosted.org/packages/90/0f/5a5319ee83bd651f75311fcb0c492c21322a7fc8f788e4eef23f44243427/propcache-0.3.1-cp311-cp311-macosx_10_9_universal2.whl", hash = "sha256:7f30241577d2fef2602113b70ef7231bf4c69a97e04693bde08ddab913ba0ce5", size = 80243, upload-time = "2025-03-26T03:04:01.912Z" },
    { url = "https://files.pythonhosted.org/packages/ce/84/3db5537e0879942783e2256616ff15d870a11d7ac26541336fe1b673c818/propcache-0.3.1-cp311-cp311-macosx_10_9_x86_64.whl", hash = "sha256:43593c6772aa12abc3af7784bff4a41ffa921608dd38b77cf1dfd7f5c4e71371", size = 46503, upload-time = "2025-03-26T03:04:03.704Z" },
    { url = "https://files.pythonhosted.org/packages/e2/c8/b649ed972433c3f0d827d7f0cf9ea47162f4ef8f4fe98c5f3641a0bc63ff/propcache-0.3.1-cp311-cp311-macosx_11_0_arm64.whl", hash = "sha256:a75801768bbe65499495660b777e018cbe90c7980f07f8aa57d6be79ea6f71da", size = 45934, upload-time = "2025-03-26T03:04:05.257Z" },
    { url = "https://files.pythonhosted.org/packages/59/f9/4c0a5cf6974c2c43b1a6810c40d889769cc8f84cea676cbe1e62766a45f8/propcache-0.3.1-cp311-cp311-manylinux_2_17_aarch64.manylinux2014_aarch64.whl", hash = "sha256:f6f1324db48f001c2ca26a25fa25af60711e09b9aaf4b28488602776f4f9a744", size = 233633, upload-time = "2025-03-26T03:04:07.044Z" },
    { url = "https://files.pythonhosted.org/packages/e7/64/66f2f4d1b4f0007c6e9078bd95b609b633d3957fe6dd23eac33ebde4b584/propcache-0.3.1-cp311-cp311-manylinux_2_17_ppc64le.manylinux2014_ppc64le.whl", hash = "sha256:5cdb0f3e1eb6dfc9965d19734d8f9c481b294b5274337a8cb5cb01b462dcb7e0", size = 241124, upload-time = "2025-03-26T03:04:08.676Z" },
    { url = "https://files.pythonhosted.org/packages/aa/bf/7b8c9fd097d511638fa9b6af3d986adbdf567598a567b46338c925144c1b/propcache-0.3.1-cp311-cp311-manylinux_2_17_s390x.manylinux2014_s390x.whl", hash = "sha256:1eb34d90aac9bfbced9a58b266f8946cb5935869ff01b164573a7634d39fbcb5", size = 240283, upload-time = "2025-03-26T03:04:10.172Z" },
    { url = "https://files.pythonhosted.org/packages/fa/c9/e85aeeeaae83358e2a1ef32d6ff50a483a5d5248bc38510d030a6f4e2816/propcache-0.3.1-cp311-cp311-manylinux_2_17_x86_64.manylinux2014_x86_64.whl", hash = "sha256:f35c7070eeec2cdaac6fd3fe245226ed2a6292d3ee8c938e5bb645b434c5f256", size = 232498, upload-time = "2025-03-26T03:04:11.616Z" },
    { url = "https://files.pythonhosted.org/packages/8e/66/acb88e1f30ef5536d785c283af2e62931cb934a56a3ecf39105887aa8905/propcache-0.3.1-cp311-cp311-manylinux_2_5_i686.manylinux1_i686.manylinux_2_17_i686.manylinux2014_i686.whl", hash = "sha256:b23c11c2c9e6d4e7300c92e022046ad09b91fd00e36e83c44483df4afa990073", size = 221486, upload-time = "2025-03-26T03:04:13.102Z" },
    { url = "https://files.pythonhosted.org/packages/f5/f9/233ddb05ffdcaee4448508ee1d70aa7deff21bb41469ccdfcc339f871427/propcache-0.3.1-cp311-cp311-musllinux_1_2_aarch64.whl", hash = "sha256:3e19ea4ea0bf46179f8a3652ac1426e6dcbaf577ce4b4f65be581e237340420d", size = 222675, upload-time = "2025-03-26T03:04:14.658Z" },
    { url = "https://files.pythonhosted.org/packages/98/b8/eb977e28138f9e22a5a789daf608d36e05ed93093ef12a12441030da800a/propcache-0.3.1-cp311-cp311-musllinux_1_2_armv7l.whl", hash = "sha256:bd39c92e4c8f6cbf5f08257d6360123af72af9f4da75a690bef50da77362d25f", size = 215727, upload-time = "2025-03-26T03:04:16.207Z" },
    { url = "https://files.pythonhosted.org/packages/89/2d/5f52d9c579f67b8ee1edd9ec073c91b23cc5b7ff7951a1e449e04ed8fdf3/propcache-0.3.1-cp311-cp311-musllinux_1_2_i686.whl", hash = "sha256:b0313e8b923b3814d1c4a524c93dfecea5f39fa95601f6a9b1ac96cd66f89ea0", size = 217878, upload-time = "2025-03-26T03:04:18.11Z" },
    { url = "https://files.pythonhosted.org/packages/7a/fd/5283e5ed8a82b00c7a989b99bb6ea173db1ad750bf0bf8dff08d3f4a4e28/propcache-0.3.1-cp311-cp311-musllinux_1_2_ppc64le.whl", hash = "sha256:e861ad82892408487be144906a368ddbe2dc6297074ade2d892341b35c59844a", size = 230558, upload-time = "2025-03-26T03:04:19.562Z" },
    { url = "https://files.pythonhosted.org/packages/90/38/ab17d75938ef7ac87332c588857422ae126b1c76253f0f5b1242032923ca/propcache-0.3.1-cp311-cp311-musllinux_1_2_s390x.whl", hash = "sha256:61014615c1274df8da5991a1e5da85a3ccb00c2d4701ac6f3383afd3ca47ab0a", size = 233754, upload-time = "2025-03-26T03:04:21.065Z" },
    { url = "https://files.pythonhosted.org/packages/06/5d/3b921b9c60659ae464137508d3b4c2b3f52f592ceb1964aa2533b32fcf0b/propcache-0.3.1-cp311-cp311-musllinux_1_2_x86_64.whl", hash = "sha256:71ebe3fe42656a2328ab08933d420df5f3ab121772eef78f2dc63624157f0ed9", size = 226088, upload-time = "2025-03-26T03:04:22.718Z" },
    { url = "https://files.pythonhosted.org/packages/54/6e/30a11f4417d9266b5a464ac5a8c5164ddc9dd153dfa77bf57918165eb4ae/propcache-0.3.1-cp311-cp311-win32.whl", hash = "sha256:58aa11f4ca8b60113d4b8e32d37e7e78bd8af4d1a5b5cb4979ed856a45e62005", size = 40859, upload-time = "2025-03-26T03:04:24.039Z" },
    { url = "https://files.pythonhosted.org/packages/1d/3a/8a68dd867da9ca2ee9dfd361093e9cb08cb0f37e5ddb2276f1b5177d7731/propcache-0.3.1-cp311-cp311-win_amd64.whl", hash = "sha256:9532ea0b26a401264b1365146c440a6d78269ed41f83f23818d4b79497aeabe7", size = 45153, upload-time = "2025-03-26T03:04:25.211Z" },
    { url = "https://files.pythonhosted.org/packages/41/aa/ca78d9be314d1e15ff517b992bebbed3bdfef5b8919e85bf4940e57b6137/propcache-0.3.1-cp312-cp312-macosx_10_13_universal2.whl", hash = "sha256:f78eb8422acc93d7b69964012ad7048764bb45a54ba7a39bb9e146c72ea29723", size = 80430, upload-time = "2025-03-26T03:04:26.436Z" },
    { url = "https://files.pythonhosted.org/packages/1a/d8/f0c17c44d1cda0ad1979af2e593ea290defdde9eaeb89b08abbe02a5e8e1/propcache-0.3.1-cp312-cp312-macosx_10_13_x86_64.whl", hash = "sha256:89498dd49c2f9a026ee057965cdf8192e5ae070ce7d7a7bd4b66a8e257d0c976", size = 46637, upload-time = "2025-03-26T03:04:27.932Z" },
    { url = "https://files.pythonhosted.org/packages/ae/bd/c1e37265910752e6e5e8a4c1605d0129e5b7933c3dc3cf1b9b48ed83b364/propcache-0.3.1-cp312-cp312-macosx_11_0_arm64.whl", hash = "sha256:09400e98545c998d57d10035ff623266927cb784d13dd2b31fd33b8a5316b85b", size = 46123, upload-time = "2025-03-26T03:04:30.659Z" },
    { url = "https://files.pythonhosted.org/packages/d4/b0/911eda0865f90c0c7e9f0415d40a5bf681204da5fd7ca089361a64c16b28/propcache-0.3.1-cp312-cp312-manylinux_2_17_aarch64.manylinux2014_aarch64.whl", hash = "sha256:aa8efd8c5adc5a2c9d3b952815ff8f7710cefdcaf5f2c36d26aff51aeca2f12f", size = 243031, upload-time = "2025-03-26T03:04:31.977Z" },
    { url = "https://files.pythonhosted.org/packages/0a/06/0da53397c76a74271621807265b6eb61fb011451b1ddebf43213df763669/propcache-0.3.1-cp312-cp312-manylinux_2_17_ppc64le.manylinux2014_ppc64le.whl", hash = "sha256:c2fe5c910f6007e716a06d269608d307b4f36e7babee5f36533722660e8c4a70", size = 249100, upload-time = "2025-03-26T03:04:33.45Z" },
    { url = "https://files.pythonhosted.org/packages/f1/eb/13090e05bf6b963fc1653cdc922133ced467cb4b8dab53158db5a37aa21e/propcache-0.3.1-cp312-cp312-manylinux_2_17_s390x.manylinux2014_s390x.whl", hash = "sha256:a0ab8cf8cdd2194f8ff979a43ab43049b1df0b37aa64ab7eca04ac14429baeb7", size = 250170, upload-time = "2025-03-26T03:04:35.542Z" },
    { url = "https://files.pythonhosted.org/packages/3b/4c/f72c9e1022b3b043ec7dc475a0f405d4c3e10b9b1d378a7330fecf0652da/propcache-0.3.1-cp312-cp312-manylinux_2_17_x86_64.manylinux2014_x86_64.whl", hash = "sha256:563f9d8c03ad645597b8d010ef4e9eab359faeb11a0a2ac9f7b4bc8c28ebef25", size = 245000, upload-time = "2025-03-26T03:04:37.501Z" },
    { url = "https://files.pythonhosted.org/packages/e8/fd/970ca0e22acc829f1adf5de3724085e778c1ad8a75bec010049502cb3a86/propcache-0.3.1-cp312-cp312-manylinux_2_5_i686.manylinux1_i686.manylinux_2_17_i686.manylinux2014_i686.whl", hash = "sha256:fb6e0faf8cb6b4beea5d6ed7b5a578254c6d7df54c36ccd3d8b3eb00d6770277", size = 230262, upload-time = "2025-03-26T03:04:39.532Z" },
    { url = "https://files.pythonhosted.org/packages/c4/42/817289120c6b9194a44f6c3e6b2c3277c5b70bbad39e7df648f177cc3634/propcache-0.3.1-cp312-cp312-musllinux_1_2_aarch64.whl", hash = "sha256:1c5c7ab7f2bb3f573d1cb921993006ba2d39e8621019dffb1c5bc94cdbae81e8", size = 236772, upload-time = "2025-03-26T03:04:41.109Z" },
    { url = "https://files.pythonhosted.org/packages/7c/9c/3b3942b302badd589ad6b672da3ca7b660a6c2f505cafd058133ddc73918/propcache-0.3.1-cp312-cp312-musllinux_1_2_armv7l.whl", hash = "sha256:050b571b2e96ec942898f8eb46ea4bfbb19bd5502424747e83badc2d4a99a44e", size = 231133, upload-time = "2025-03-26T03:04:42.544Z" },
    { url = "https://files.pythonhosted.org/packages/98/a1/75f6355f9ad039108ff000dfc2e19962c8dea0430da9a1428e7975cf24b2/propcache-0.3.1-cp312-cp312-musllinux_1_2_i686.whl", hash = "sha256:e1c4d24b804b3a87e9350f79e2371a705a188d292fd310e663483af6ee6718ee", size = 230741, upload-time = "2025-03-26T03:04:44.06Z" },
    { url = "https://files.pythonhosted.org/packages/67/0c/3e82563af77d1f8731132166da69fdfd95e71210e31f18edce08a1eb11ea/propcache-0.3.1-cp312-cp312-musllinux_1_2_ppc64le.whl", hash = "sha256:e4fe2a6d5ce975c117a6bb1e8ccda772d1e7029c1cca1acd209f91d30fa72815", size = 244047, upload-time = "2025-03-26T03:04:45.983Z" },
    { url = "https://files.pythonhosted.org/packages/f7/50/9fb7cca01532a08c4d5186d7bb2da6c4c587825c0ae134b89b47c7d62628/propcache-0.3.1-cp312-cp312-musllinux_1_2_s390x.whl", hash = "sha256:feccd282de1f6322f56f6845bf1207a537227812f0a9bf5571df52bb418d79d5", size = 246467, upload-time = "2025-03-26T03:04:47.699Z" },
    { url = "https://files.pythonhosted.org/packages/a9/02/ccbcf3e1c604c16cc525309161d57412c23cf2351523aedbb280eb7c9094/propcache-0.3.1-cp312-cp312-musllinux_1_2_x86_64.whl", hash = "sha256:ec314cde7314d2dd0510c6787326bbffcbdc317ecee6b7401ce218b3099075a7", size = 241022, upload-time = "2025-03-26T03:04:49.195Z" },
    { url = "https://files.pythonhosted.org/packages/db/19/e777227545e09ca1e77a6e21274ae9ec45de0f589f0ce3eca2a41f366220/propcache-0.3.1-cp312-cp312-win32.whl", hash = "sha256:7d2d5a0028d920738372630870e7d9644ce437142197f8c827194fca404bf03b", size = 40647, upload-time = "2025-03-26T03:04:50.595Z" },
    { url = "https://files.pythonhosted.org/packages/24/bb/3b1b01da5dd04c77a204c84e538ff11f624e31431cfde7201d9110b092b1/propcache-0.3.1-cp312-cp312-win_amd64.whl", hash = "sha256:88c423efef9d7a59dae0614eaed718449c09a5ac79a5f224a8b9664d603f04a3", size = 44784, upload-time = "2025-03-26T03:04:51.791Z" },
    { url = "https://files.pythonhosted.org/packages/58/60/f645cc8b570f99be3cf46714170c2de4b4c9d6b827b912811eff1eb8a412/propcache-0.3.1-cp313-cp313-macosx_10_13_universal2.whl", hash = "sha256:f1528ec4374617a7a753f90f20e2f551121bb558fcb35926f99e3c42367164b8", size = 77865, upload-time = "2025-03-26T03:04:53.406Z" },
    { url = "https://files.pythonhosted.org/packages/6f/d4/c1adbf3901537582e65cf90fd9c26fde1298fde5a2c593f987112c0d0798/propcache-0.3.1-cp313-cp313-macosx_10_13_x86_64.whl", hash = "sha256:dc1915ec523b3b494933b5424980831b636fe483d7d543f7afb7b3bf00f0c10f", size = 45452, upload-time = "2025-03-26T03:04:54.624Z" },
    { url = "https://files.pythonhosted.org/packages/d1/b5/fe752b2e63f49f727c6c1c224175d21b7d1727ce1d4873ef1c24c9216830/propcache-0.3.1-cp313-cp313-macosx_11_0_arm64.whl", hash = "sha256:a110205022d077da24e60b3df8bcee73971be9575dec5573dd17ae5d81751111", size = 44800, upload-time = "2025-03-26T03:04:55.844Z" },
    { url = "https://files.pythonhosted.org/packages/62/37/fc357e345bc1971e21f76597028b059c3d795c5ca7690d7a8d9a03c9708a/propcache-0.3.1-cp313-cp313-manylinux_2_17_aarch64.manylinux2014_aarch64.whl", hash = "sha256:d249609e547c04d190e820d0d4c8ca03ed4582bcf8e4e160a6969ddfb57b62e5", size = 225804, upload-time = "2025-03-26T03:04:57.158Z" },
    { url = "https://files.pythonhosted.org/packages/0d/f1/16e12c33e3dbe7f8b737809bad05719cff1dccb8df4dafbcff5575002c0e/propcache-0.3.1-cp313-cp313-manylinux_2_17_ppc64le.manylinux2014_ppc64le.whl", hash = "sha256:5ced33d827625d0a589e831126ccb4f5c29dfdf6766cac441d23995a65825dcb", size = 230650, upload-time = "2025-03-26T03:04:58.61Z" },
    { url = "https://files.pythonhosted.org/packages/3e/a2/018b9f2ed876bf5091e60153f727e8f9073d97573f790ff7cdf6bc1d1fb8/propcache-0.3.1-cp313-cp313-manylinux_2_17_s390x.manylinux2014_s390x.whl", hash = "sha256:4114c4ada8f3181af20808bedb250da6bae56660e4b8dfd9cd95d4549c0962f7", size = 234235, upload-time = "2025-03-26T03:05:00.599Z" },
    { url = "https://files.pythonhosted.org/packages/45/5f/3faee66fc930dfb5da509e34c6ac7128870631c0e3582987fad161fcb4b1/propcache-0.3.1-cp313-cp313-manylinux_2_17_x86_64.manylinux2014_x86_64.whl", hash = "sha256:975af16f406ce48f1333ec5e912fe11064605d5c5b3f6746969077cc3adeb120", size = 228249, upload-time = "2025-03-26T03:05:02.11Z" },
    { url = "https://files.pythonhosted.org/packages/62/1e/a0d5ebda5da7ff34d2f5259a3e171a94be83c41eb1e7cd21a2105a84a02e/propcache-0.3.1-cp313-cp313-manylinux_2_5_i686.manylinux1_i686.manylinux_2_17_i686.manylinux2014_i686.whl", hash = "sha256:a34aa3a1abc50740be6ac0ab9d594e274f59960d3ad253cd318af76b996dd654", size = 214964, upload-time = "2025-03-26T03:05:03.599Z" },
    { url = "https://files.pythonhosted.org/packages/db/a0/d72da3f61ceab126e9be1f3bc7844b4e98c6e61c985097474668e7e52152/propcache-0.3.1-cp313-cp313-musllinux_1_2_aarch64.whl", hash = "sha256:9cec3239c85ed15bfaded997773fdad9fb5662b0a7cbc854a43f291eb183179e", size = 222501, upload-time = "2025-03-26T03:05:05.107Z" },
    { url = "https://files.pythonhosted.org/packages/18/6d/a008e07ad7b905011253adbbd97e5b5375c33f0b961355ca0a30377504ac/propcache-0.3.1-cp313-cp313-musllinux_1_2_armv7l.whl", hash = "sha256:05543250deac8e61084234d5fc54f8ebd254e8f2b39a16b1dce48904f45b744b", size = 217917, upload-time = "2025-03-26T03:05:06.59Z" },
    { url = "https://files.pythonhosted.org/packages/98/37/02c9343ffe59e590e0e56dc5c97d0da2b8b19fa747ebacf158310f97a79a/propcache-0.3.1-cp313-cp313-musllinux_1_2_i686.whl", hash = "sha256:5cb5918253912e088edbf023788de539219718d3b10aef334476b62d2b53de53", size = 217089, upload-time = "2025-03-26T03:05:08.1Z" },
    { url = "https://files.pythonhosted.org/packages/53/1b/d3406629a2c8a5666d4674c50f757a77be119b113eedd47b0375afdf1b42/propcache-0.3.1-cp313-cp313-musllinux_1_2_ppc64le.whl", hash = "sha256:f3bbecd2f34d0e6d3c543fdb3b15d6b60dd69970c2b4c822379e5ec8f6f621d5", size = 228102, upload-time = "2025-03-26T03:05:09.982Z" },
    { url = "https://files.pythonhosted.org/packages/cd/a7/3664756cf50ce739e5f3abd48febc0be1a713b1f389a502ca819791a6b69/propcache-0.3.1-cp313-cp313-musllinux_1_2_s390x.whl", hash = "sha256:aca63103895c7d960a5b9b044a83f544b233c95e0dcff114389d64d762017af7", size = 230122, upload-time = "2025-03-26T03:05:11.408Z" },
    { url = "https://files.pythonhosted.org/packages/35/36/0bbabaacdcc26dac4f8139625e930f4311864251276033a52fd52ff2a274/propcache-0.3.1-cp313-cp313-musllinux_1_2_x86_64.whl", hash = "sha256:5a0a9898fdb99bf11786265468571e628ba60af80dc3f6eb89a3545540c6b0ef", size = 226818, upload-time = "2025-03-26T03:05:12.909Z" },
    { url = "https://files.pythonhosted.org/packages/cc/27/4e0ef21084b53bd35d4dae1634b6d0bad35e9c58ed4f032511acca9d4d26/propcache-0.3.1-cp313-cp313-win32.whl", hash = "sha256:3a02a28095b5e63128bcae98eb59025924f121f048a62393db682f049bf4ac24", size = 40112, upload-time = "2025-03-26T03:05:14.289Z" },
    { url = "https://files.pythonhosted.org/packages/a6/2c/a54614d61895ba6dd7ac8f107e2b2a0347259ab29cbf2ecc7b94fa38c4dc/propcache-0.3.1-cp313-cp313-win_amd64.whl", hash = "sha256:813fbb8b6aea2fc9659815e585e548fe706d6f663fa73dff59a1677d4595a037", size = 44034, upload-time = "2025-03-26T03:05:15.616Z" },
    { url = "https://files.pythonhosted.org/packages/5a/a8/0a4fd2f664fc6acc66438370905124ce62e84e2e860f2557015ee4a61c7e/propcache-0.3.1-cp313-cp313t-macosx_10_13_universal2.whl", hash = "sha256:a444192f20f5ce8a5e52761a031b90f5ea6288b1eef42ad4c7e64fef33540b8f", size = 82613, upload-time = "2025-03-26T03:05:16.913Z" },
    { url = "https://files.pythonhosted.org/packages/4d/e5/5ef30eb2cd81576256d7b6caaa0ce33cd1d2c2c92c8903cccb1af1a4ff2f/propcache-0.3.1-cp313-cp313t-macosx_10_13_x86_64.whl", hash = "sha256:0fbe94666e62ebe36cd652f5fc012abfbc2342de99b523f8267a678e4dfdee3c", size = 47763, upload-time = "2025-03-26T03:05:18.607Z" },
    { url = "https://files.pythonhosted.org/packages/87/9a/87091ceb048efeba4d28e903c0b15bcc84b7c0bf27dc0261e62335d9b7b8/propcache-0.3.1-cp313-cp313t-macosx_11_0_arm64.whl", hash = "sha256:f011f104db880f4e2166bcdcf7f58250f7a465bc6b068dc84c824a3d4a5c94dc", size = 47175, upload-time = "2025-03-26T03:05:19.85Z" },
    { url = "https://files.pythonhosted.org/packages/3e/2f/854e653c96ad1161f96194c6678a41bbb38c7947d17768e8811a77635a08/propcache-0.3.1-cp313-cp313t-manylinux_2_17_aarch64.manylinux2014_aarch64.whl", hash = "sha256:3e584b6d388aeb0001d6d5c2bd86b26304adde6d9bb9bfa9c4889805021b96de", size = 292265, upload-time = "2025-03-26T03:05:21.654Z" },
    { url = "https://files.pythonhosted.org/packages/40/8d/090955e13ed06bc3496ba4a9fb26c62e209ac41973cb0d6222de20c6868f/propcache-0.3.1-cp313-cp313t-manylinux_2_17_ppc64le.manylinux2014_ppc64le.whl", hash = "sha256:8a17583515a04358b034e241f952f1715243482fc2c2945fd99a1b03a0bd77d6", size = 294412, upload-time = "2025-03-26T03:05:23.147Z" },
    { url = "https://files.pythonhosted.org/packages/39/e6/d51601342e53cc7582449e6a3c14a0479fab2f0750c1f4d22302e34219c6/propcache-0.3.1-cp313-cp313t-manylinux_2_17_s390x.manylinux2014_s390x.whl", hash = "sha256:5aed8d8308215089c0734a2af4f2e95eeb360660184ad3912686c181e500b2e7", size = 294290, upload-time = "2025-03-26T03:05:24.577Z" },
    { url = "https://files.pythonhosted.org/packages/3b/4d/be5f1a90abc1881884aa5878989a1acdafd379a91d9c7e5e12cef37ec0d7/propcache-0.3.1-cp313-cp313t-manylinux_2_17_x86_64.manylinux2014_x86_64.whl", hash = "sha256:6d8e309ff9a0503ef70dc9a0ebd3e69cf7b3894c9ae2ae81fc10943c37762458", size = 282926, upload-time = "2025-03-26T03:05:26.459Z" },
    { url = "https://files.pythonhosted.org/packages/57/2b/8f61b998c7ea93a2b7eca79e53f3e903db1787fca9373af9e2cf8dc22f9d/propcache-0.3.1-cp313-cp313t-manylinux_2_5_i686.manylinux1_i686.manylinux_2_17_i686.manylinux2014_i686.whl", hash = "sha256:b655032b202028a582d27aeedc2e813299f82cb232f969f87a4fde491a233f11", size = 267808, upload-time = "2025-03-26T03:05:28.188Z" },
    { url = "https://files.pythonhosted.org/packages/11/1c/311326c3dfce59c58a6098388ba984b0e5fb0381ef2279ec458ef99bd547/propcache-0.3.1-cp313-cp313t-musllinux_1_2_aarch64.whl", hash = "sha256:9f64d91b751df77931336b5ff7bafbe8845c5770b06630e27acd5dbb71e1931c", size = 290916, upload-time = "2025-03-26T03:05:29.757Z" },
    { url = "https://files.pythonhosted.org/packages/4b/74/91939924b0385e54dc48eb2e4edd1e4903ffd053cf1916ebc5347ac227f7/propcache-0.3.1-cp313-cp313t-musllinux_1_2_armv7l.whl", hash = "sha256:19a06db789a4bd896ee91ebc50d059e23b3639c25d58eb35be3ca1cbe967c3bf", size = 262661, upload-time = "2025-03-26T03:05:31.472Z" },
    { url = "https://files.pythonhosted.org/packages/c2/d7/e6079af45136ad325c5337f5dd9ef97ab5dc349e0ff362fe5c5db95e2454/propcache-0.3.1-cp313-cp313t-musllinux_1_2_i686.whl", hash = "sha256:bef100c88d8692864651b5f98e871fb090bd65c8a41a1cb0ff2322db39c96c27", size = 264384, upload-time = "2025-03-26T03:05:32.984Z" },
    { url = "https://files.pythonhosted.org/packages/b7/d5/ba91702207ac61ae6f1c2da81c5d0d6bf6ce89e08a2b4d44e411c0bbe867/propcache-0.3.1-cp313-cp313t-musllinux_1_2_ppc64le.whl", hash = "sha256:87380fb1f3089d2a0b8b00f006ed12bd41bd858fabfa7330c954c70f50ed8757", size = 291420, upload-time = "2025-03-26T03:05:34.496Z" },
    { url = "https://files.pythonhosted.org/packages/58/70/2117780ed7edcd7ba6b8134cb7802aada90b894a9810ec56b7bb6018bee7/propcache-0.3.1-cp313-cp313t-musllinux_1_2_s390x.whl", hash = "sha256:e474fc718e73ba5ec5180358aa07f6aded0ff5f2abe700e3115c37d75c947e18", size = 290880, upload-time = "2025-03-26T03:05:36.256Z" },
    { url = "https://files.pythonhosted.org/packages/4a/1f/ecd9ce27710021ae623631c0146719280a929d895a095f6d85efb6a0be2e/propcache-0.3.1-cp313-cp313t-musllinux_1_2_x86_64.whl", hash = "sha256:17d1c688a443355234f3c031349da69444be052613483f3e4158eef751abcd8a", size = 287407, upload-time = "2025-03-26T03:05:37.799Z" },
    { url = "https://files.pythonhosted.org/packages/3e/66/2e90547d6b60180fb29e23dc87bd8c116517d4255240ec6d3f7dc23d1926/propcache-0.3.1-cp313-cp313t-win32.whl", hash = "sha256:359e81a949a7619802eb601d66d37072b79b79c2505e6d3fd8b945538411400d", size = 42573, upload-time = "2025-03-26T03:05:39.193Z" },
    { url = "https://files.pythonhosted.org/packages/cb/8f/50ad8599399d1861b4d2b6b45271f0ef6af1b09b0a2386a46dbaf19c9535/propcache-0.3.1-cp313-cp313t-win_amd64.whl", hash = "sha256:e7fb9a84c9abbf2b2683fa3e7b0d7da4d8ecf139a1c635732a8bda29c5214b0e", size = 46757, upload-time = "2025-03-26T03:05:40.811Z" },
    { url = "https://files.pythonhosted.org/packages/b8/d3/c3cb8f1d6ae3b37f83e1de806713a9b3642c5895f0215a62e1a4bd6e5e34/propcache-0.3.1-py3-none-any.whl", hash = "sha256:9a8ecf38de50a7f518c21568c80f985e776397b902f1ce0b01f799aba1608b40", size = 12376, upload-time = "2025-03-26T03:06:10.5Z" },
]

[[package]]
name = "psutil"
version = "7.0.0"
source = { registry = "https://pypi.org/simple" }
sdist = { url = "https://files.pythonhosted.org/packages/2a/80/336820c1ad9286a4ded7e845b2eccfcb27851ab8ac6abece774a6ff4d3de/psutil-7.0.0.tar.gz", hash = "sha256:7be9c3eba38beccb6495ea33afd982a44074b78f28c434a1f51cc07fd315c456", size = 497003, upload-time = "2025-02-13T21:54:07.946Z" }
wheels = [
    { url = "https://files.pythonhosted.org/packages/ed/e6/2d26234410f8b8abdbf891c9da62bee396583f713fb9f3325a4760875d22/psutil-7.0.0-cp36-abi3-macosx_10_9_x86_64.whl", hash = "sha256:101d71dc322e3cffd7cea0650b09b3d08b8e7c4109dd6809fe452dfd00e58b25", size = 238051, upload-time = "2025-02-13T21:54:12.36Z" },
    { url = "https://files.pythonhosted.org/packages/04/8b/30f930733afe425e3cbfc0e1468a30a18942350c1a8816acfade80c005c4/psutil-7.0.0-cp36-abi3-macosx_11_0_arm64.whl", hash = "sha256:39db632f6bb862eeccf56660871433e111b6ea58f2caea825571951d4b6aa3da", size = 239535, upload-time = "2025-02-13T21:54:16.07Z" },
    { url = "https://files.pythonhosted.org/packages/2a/ed/d362e84620dd22876b55389248e522338ed1bf134a5edd3b8231d7207f6d/psutil-7.0.0-cp36-abi3-manylinux_2_12_i686.manylinux2010_i686.manylinux_2_17_i686.manylinux2014_i686.whl", hash = "sha256:1fcee592b4c6f146991ca55919ea3d1f8926497a713ed7faaf8225e174581e91", size = 275004, upload-time = "2025-02-13T21:54:18.662Z" },
    { url = "https://files.pythonhosted.org/packages/bf/b9/b0eb3f3cbcb734d930fdf839431606844a825b23eaf9a6ab371edac8162c/psutil-7.0.0-cp36-abi3-manylinux_2_12_x86_64.manylinux2010_x86_64.manylinux_2_17_x86_64.manylinux2014_x86_64.whl", hash = "sha256:4b1388a4f6875d7e2aff5c4ca1cc16c545ed41dd8bb596cefea80111db353a34", size = 277986, upload-time = "2025-02-13T21:54:21.811Z" },
    { url = "https://files.pythonhosted.org/packages/eb/a2/709e0fe2f093556c17fbafda93ac032257242cabcc7ff3369e2cb76a97aa/psutil-7.0.0-cp36-abi3-manylinux_2_17_aarch64.manylinux2014_aarch64.whl", hash = "sha256:a5f098451abc2828f7dc6b58d44b532b22f2088f4999a937557b603ce72b1993", size = 279544, upload-time = "2025-02-13T21:54:24.68Z" },
    { url = "https://files.pythonhosted.org/packages/50/e6/eecf58810b9d12e6427369784efe814a1eec0f492084ce8eb8f4d89d6d61/psutil-7.0.0-cp37-abi3-win32.whl", hash = "sha256:ba3fcef7523064a6c9da440fc4d6bd07da93ac726b5733c29027d7dc95b39d99", size = 241053, upload-time = "2025-02-13T21:54:34.31Z" },
    { url = "https://files.pythonhosted.org/packages/50/1b/6921afe68c74868b4c9fa424dad3be35b095e16687989ebbb50ce4fceb7c/psutil-7.0.0-cp37-abi3-win_amd64.whl", hash = "sha256:4cf3d4eb1aa9b348dec30105c55cd9b7d4629285735a102beb4441e38db90553", size = 244885, upload-time = "2025-02-13T21:54:37.486Z" },
]

[[package]]
name = "pyarrow"
version = "20.0.0"
source = { registry = "https://pypi.org/simple" }
sdist = { url = "https://files.pythonhosted.org/packages/a2/ee/a7810cb9f3d6e9238e61d312076a9859bf3668fd21c69744de9532383912/pyarrow-20.0.0.tar.gz", hash = "sha256:febc4a913592573c8d5805091a6c2b5064c8bd6e002131f01061797d91c783c1", size = 1125187, upload-time = "2025-04-27T12:34:23.264Z" }
wheels = [
    { url = "https://files.pythonhosted.org/packages/5b/23/77094eb8ee0dbe88441689cb6afc40ac312a1e15d3a7acc0586999518222/pyarrow-20.0.0-cp310-cp310-macosx_12_0_arm64.whl", hash = "sha256:c7dd06fd7d7b410ca5dc839cc9d485d2bc4ae5240851bcd45d85105cc90a47d7", size = 30832591, upload-time = "2025-04-27T12:27:27.89Z" },
    { url = "https://files.pythonhosted.org/packages/c3/d5/48cc573aff00d62913701d9fac478518f693b30c25f2c157550b0b2565cb/pyarrow-20.0.0-cp310-cp310-macosx_12_0_x86_64.whl", hash = "sha256:d5382de8dc34c943249b01c19110783d0d64b207167c728461add1ecc2db88e4", size = 32273686, upload-time = "2025-04-27T12:27:36.816Z" },
    { url = "https://files.pythonhosted.org/packages/37/df/4099b69a432b5cb412dd18adc2629975544d656df3d7fda6d73c5dba935d/pyarrow-20.0.0-cp310-cp310-manylinux_2_17_aarch64.manylinux2014_aarch64.whl", hash = "sha256:6415a0d0174487456ddc9beaead703d0ded5966129fa4fd3114d76b5d1c5ceae", size = 41337051, upload-time = "2025-04-27T12:27:44.4Z" },
    { url = "https://files.pythonhosted.org/packages/4c/27/99922a9ac1c9226f346e3a1e15e63dee6f623ed757ff2893f9d6994a69d3/pyarrow-20.0.0-cp310-cp310-manylinux_2_17_x86_64.manylinux2014_x86_64.whl", hash = "sha256:15aa1b3b2587e74328a730457068dc6c89e6dcbf438d4369f572af9d320a25ee", size = 42404659, upload-time = "2025-04-27T12:27:51.715Z" },
    { url = "https://files.pythonhosted.org/packages/21/d1/71d91b2791b829c9e98f1e0d85be66ed93aff399f80abb99678511847eaa/pyarrow-20.0.0-cp310-cp310-manylinux_2_28_aarch64.whl", hash = "sha256:5605919fbe67a7948c1f03b9f3727d82846c053cd2ce9303ace791855923fd20", size = 40695446, upload-time = "2025-04-27T12:27:59.643Z" },
    { url = "https://files.pythonhosted.org/packages/f1/ca/ae10fba419a6e94329707487835ec721f5a95f3ac9168500bcf7aa3813c7/pyarrow-20.0.0-cp310-cp310-manylinux_2_28_x86_64.whl", hash = "sha256:a5704f29a74b81673d266e5ec1fe376f060627c2e42c5c7651288ed4b0db29e9", size = 42278528, upload-time = "2025-04-27T12:28:07.297Z" },
    { url = "https://files.pythonhosted.org/packages/7a/a6/aba40a2bf01b5d00cf9cd16d427a5da1fad0fb69b514ce8c8292ab80e968/pyarrow-20.0.0-cp310-cp310-musllinux_1_2_aarch64.whl", hash = "sha256:00138f79ee1b5aca81e2bdedb91e3739b987245e11fa3c826f9e57c5d102fb75", size = 42918162, upload-time = "2025-04-27T12:28:15.716Z" },
    { url = "https://files.pythonhosted.org/packages/93/6b/98b39650cd64f32bf2ec6d627a9bd24fcb3e4e6ea1873c5e1ea8a83b1a18/pyarrow-20.0.0-cp310-cp310-musllinux_1_2_x86_64.whl", hash = "sha256:f2d67ac28f57a362f1a2c1e6fa98bfe2f03230f7e15927aecd067433b1e70ce8", size = 44550319, upload-time = "2025-04-27T12:28:27.026Z" },
    { url = "https://files.pythonhosted.org/packages/ab/32/340238be1eb5037e7b5de7e640ee22334417239bc347eadefaf8c373936d/pyarrow-20.0.0-cp310-cp310-win_amd64.whl", hash = "sha256:4a8b029a07956b8d7bd742ffca25374dd3f634b35e46cc7a7c3fa4c75b297191", size = 25770759, upload-time = "2025-04-27T12:28:33.702Z" },
    { url = "https://files.pythonhosted.org/packages/47/a2/b7930824181ceadd0c63c1042d01fa4ef63eee233934826a7a2a9af6e463/pyarrow-20.0.0-cp311-cp311-macosx_12_0_arm64.whl", hash = "sha256:24ca380585444cb2a31324c546a9a56abbe87e26069189e14bdba19c86c049f0", size = 30856035, upload-time = "2025-04-27T12:28:40.78Z" },
    { url = "https://files.pythonhosted.org/packages/9b/18/c765770227d7f5bdfa8a69f64b49194352325c66a5c3bb5e332dfd5867d9/pyarrow-20.0.0-cp311-cp311-macosx_12_0_x86_64.whl", hash = "sha256:95b330059ddfdc591a3225f2d272123be26c8fa76e8c9ee1a77aad507361cfdb", size = 32309552, upload-time = "2025-04-27T12:28:47.051Z" },
    { url = "https://files.pythonhosted.org/packages/44/fb/dfb2dfdd3e488bb14f822d7335653092dde150cffc2da97de6e7500681f9/pyarrow-20.0.0-cp311-cp311-manylinux_2_17_aarch64.manylinux2014_aarch64.whl", hash = "sha256:5f0fb1041267e9968c6d0d2ce3ff92e3928b243e2b6d11eeb84d9ac547308232", size = 41334704, upload-time = "2025-04-27T12:28:55.064Z" },
    { url = "https://files.pythonhosted.org/packages/58/0d/08a95878d38808051a953e887332d4a76bc06c6ee04351918ee1155407eb/pyarrow-20.0.0-cp311-cp311-manylinux_2_17_x86_64.manylinux2014_x86_64.whl", hash = "sha256:b8ff87cc837601532cc8242d2f7e09b4e02404de1b797aee747dd4ba4bd6313f", size = 42399836, upload-time = "2025-04-27T12:29:02.13Z" },
    { url = "https://files.pythonhosted.org/packages/f3/cd/efa271234dfe38f0271561086eedcad7bc0f2ddd1efba423916ff0883684/pyarrow-20.0.0-cp311-cp311-manylinux_2_28_aarch64.whl", hash = "sha256:7a3a5dcf54286e6141d5114522cf31dd67a9e7c9133d150799f30ee302a7a1ab", size = 40711789, upload-time = "2025-04-27T12:29:09.951Z" },
    { url = "https://files.pythonhosted.org/packages/46/1f/7f02009bc7fc8955c391defee5348f510e589a020e4b40ca05edcb847854/pyarrow-20.0.0-cp311-cp311-manylinux_2_28_x86_64.whl", hash = "sha256:a6ad3e7758ecf559900261a4df985662df54fb7fdb55e8e3b3aa99b23d526b62", size = 42301124, upload-time = "2025-04-27T12:29:17.187Z" },
    { url = "https://files.pythonhosted.org/packages/4f/92/692c562be4504c262089e86757a9048739fe1acb4024f92d39615e7bab3f/pyarrow-20.0.0-cp311-cp311-musllinux_1_2_aarch64.whl", hash = "sha256:6bb830757103a6cb300a04610e08d9636f0cd223d32f388418ea893a3e655f1c", size = 42916060, upload-time = "2025-04-27T12:29:24.253Z" },
    { url = "https://files.pythonhosted.org/packages/a4/ec/9f5c7e7c828d8e0a3c7ef50ee62eca38a7de2fa6eb1b8fa43685c9414fef/pyarrow-20.0.0-cp311-cp311-musllinux_1_2_x86_64.whl", hash = "sha256:96e37f0766ecb4514a899d9a3554fadda770fb57ddf42b63d80f14bc20aa7db3", size = 44547640, upload-time = "2025-04-27T12:29:32.782Z" },
    { url = "https://files.pythonhosted.org/packages/54/96/46613131b4727f10fd2ffa6d0d6f02efcc09a0e7374eff3b5771548aa95b/pyarrow-20.0.0-cp311-cp311-win_amd64.whl", hash = "sha256:3346babb516f4b6fd790da99b98bed9708e3f02e734c84971faccb20736848dc", size = 25781491, upload-time = "2025-04-27T12:29:38.464Z" },
    { url = "https://files.pythonhosted.org/packages/a1/d6/0c10e0d54f6c13eb464ee9b67a68b8c71bcf2f67760ef5b6fbcddd2ab05f/pyarrow-20.0.0-cp312-cp312-macosx_12_0_arm64.whl", hash = "sha256:75a51a5b0eef32727a247707d4755322cb970be7e935172b6a3a9f9ae98404ba", size = 30815067, upload-time = "2025-04-27T12:29:44.384Z" },
    { url = "https://files.pythonhosted.org/packages/7e/e2/04e9874abe4094a06fd8b0cbb0f1312d8dd7d707f144c2ec1e5e8f452ffa/pyarrow-20.0.0-cp312-cp312-macosx_12_0_x86_64.whl", hash = "sha256:211d5e84cecc640c7a3ab900f930aaff5cd2702177e0d562d426fb7c4f737781", size = 32297128, upload-time = "2025-04-27T12:29:52.038Z" },
    { url = "https://files.pythonhosted.org/packages/31/fd/c565e5dcc906a3b471a83273039cb75cb79aad4a2d4a12f76cc5ae90a4b8/pyarrow-20.0.0-cp312-cp312-manylinux_2_17_aarch64.manylinux2014_aarch64.whl", hash = "sha256:4ba3cf4182828be7a896cbd232aa8dd6a31bd1f9e32776cc3796c012855e1199", size = 41334890, upload-time = "2025-04-27T12:29:59.452Z" },
    { url = "https://files.pythonhosted.org/packages/af/a9/3bdd799e2c9b20c1ea6dc6fa8e83f29480a97711cf806e823f808c2316ac/pyarrow-20.0.0-cp312-cp312-manylinux_2_17_x86_64.manylinux2014_x86_64.whl", hash = "sha256:2c3a01f313ffe27ac4126f4c2e5ea0f36a5fc6ab51f8726cf41fee4b256680bd", size = 42421775, upload-time = "2025-04-27T12:30:06.875Z" },
    { url = "https://files.pythonhosted.org/packages/10/f7/da98ccd86354c332f593218101ae56568d5dcedb460e342000bd89c49cc1/pyarrow-20.0.0-cp312-cp312-manylinux_2_28_aarch64.whl", hash = "sha256:a2791f69ad72addd33510fec7bb14ee06c2a448e06b649e264c094c5b5f7ce28", size = 40687231, upload-time = "2025-04-27T12:30:13.954Z" },
    { url = "https://files.pythonhosted.org/packages/bb/1b/2168d6050e52ff1e6cefc61d600723870bf569cbf41d13db939c8cf97a16/pyarrow-20.0.0-cp312-cp312-manylinux_2_28_x86_64.whl", hash = "sha256:4250e28a22302ce8692d3a0e8ec9d9dde54ec00d237cff4dfa9c1fbf79e472a8", size = 42295639, upload-time = "2025-04-27T12:30:21.949Z" },
    { url = "https://files.pythonhosted.org/packages/b2/66/2d976c0c7158fd25591c8ca55aee026e6d5745a021915a1835578707feb3/pyarrow-20.0.0-cp312-cp312-musllinux_1_2_aarch64.whl", hash = "sha256:89e030dc58fc760e4010148e6ff164d2f44441490280ef1e97a542375e41058e", size = 42908549, upload-time = "2025-04-27T12:30:29.551Z" },
    { url = "https://files.pythonhosted.org/packages/31/a9/dfb999c2fc6911201dcbf348247f9cc382a8990f9ab45c12eabfd7243a38/pyarrow-20.0.0-cp312-cp312-musllinux_1_2_x86_64.whl", hash = "sha256:6102b4864d77102dbbb72965618e204e550135a940c2534711d5ffa787df2a5a", size = 44557216, upload-time = "2025-04-27T12:30:36.977Z" },
    { url = "https://files.pythonhosted.org/packages/a0/8e/9adee63dfa3911be2382fb4d92e4b2e7d82610f9d9f668493bebaa2af50f/pyarrow-20.0.0-cp312-cp312-win_amd64.whl", hash = "sha256:96d6a0a37d9c98be08f5ed6a10831d88d52cac7b13f5287f1e0f625a0de8062b", size = 25660496, upload-time = "2025-04-27T12:30:42.809Z" },
    { url = "https://files.pythonhosted.org/packages/9b/aa/daa413b81446d20d4dad2944110dcf4cf4f4179ef7f685dd5a6d7570dc8e/pyarrow-20.0.0-cp313-cp313-macosx_12_0_arm64.whl", hash = "sha256:a15532e77b94c61efadde86d10957950392999503b3616b2ffcef7621a002893", size = 30798501, upload-time = "2025-04-27T12:30:48.351Z" },
    { url = "https://files.pythonhosted.org/packages/ff/75/2303d1caa410925de902d32ac215dc80a7ce7dd8dfe95358c165f2adf107/pyarrow-20.0.0-cp313-cp313-macosx_12_0_x86_64.whl", hash = "sha256:dd43f58037443af715f34f1322c782ec463a3c8a94a85fdb2d987ceb5658e061", size = 32277895, upload-time = "2025-04-27T12:30:55.238Z" },
    { url = "https://files.pythonhosted.org/packages/92/41/fe18c7c0b38b20811b73d1bdd54b1fccba0dab0e51d2048878042d84afa8/pyarrow-20.0.0-cp313-cp313-manylinux_2_17_aarch64.manylinux2014_aarch64.whl", hash = "sha256:aa0d288143a8585806e3cc7c39566407aab646fb9ece164609dac1cfff45f6ae", size = 41327322, upload-time = "2025-04-27T12:31:05.587Z" },
    { url = "https://files.pythonhosted.org/packages/da/ab/7dbf3d11db67c72dbf36ae63dcbc9f30b866c153b3a22ef728523943eee6/pyarrow-20.0.0-cp313-cp313-manylinux_2_17_x86_64.manylinux2014_x86_64.whl", hash = "sha256:b6953f0114f8d6f3d905d98e987d0924dabce59c3cda380bdfaa25a6201563b4", size = 42411441, upload-time = "2025-04-27T12:31:15.675Z" },
    { url = "https://files.pythonhosted.org/packages/90/c3/0c7da7b6dac863af75b64e2f827e4742161128c350bfe7955b426484e226/pyarrow-20.0.0-cp313-cp313-manylinux_2_28_aarch64.whl", hash = "sha256:991f85b48a8a5e839b2128590ce07611fae48a904cae6cab1f089c5955b57eb5", size = 40677027, upload-time = "2025-04-27T12:31:24.631Z" },
    { url = "https://files.pythonhosted.org/packages/be/27/43a47fa0ff9053ab5203bb3faeec435d43c0d8bfa40179bfd076cdbd4e1c/pyarrow-20.0.0-cp313-cp313-manylinux_2_28_x86_64.whl", hash = "sha256:97c8dc984ed09cb07d618d57d8d4b67a5100a30c3818c2fb0b04599f0da2de7b", size = 42281473, upload-time = "2025-04-27T12:31:31.311Z" },
    { url = "https://files.pythonhosted.org/packages/bc/0b/d56c63b078876da81bbb9ba695a596eabee9b085555ed12bf6eb3b7cab0e/pyarrow-20.0.0-cp313-cp313-musllinux_1_2_aarch64.whl", hash = "sha256:9b71daf534f4745818f96c214dbc1e6124d7daf059167330b610fc69b6f3d3e3", size = 42893897, upload-time = "2025-04-27T12:31:39.406Z" },
    { url = "https://files.pythonhosted.org/packages/92/ac/7d4bd020ba9145f354012838692d48300c1b8fe5634bfda886abcada67ed/pyarrow-20.0.0-cp313-cp313-musllinux_1_2_x86_64.whl", hash = "sha256:e8b88758f9303fa5a83d6c90e176714b2fd3852e776fc2d7e42a22dd6c2fb368", size = 44543847, upload-time = "2025-04-27T12:31:45.997Z" },
    { url = "https://files.pythonhosted.org/packages/9d/07/290f4abf9ca702c5df7b47739c1b2c83588641ddfa2cc75e34a301d42e55/pyarrow-20.0.0-cp313-cp313-win_amd64.whl", hash = "sha256:30b3051b7975801c1e1d387e17c588d8ab05ced9b1e14eec57915f79869b5031", size = 25653219, upload-time = "2025-04-27T12:31:54.11Z" },
    { url = "https://files.pythonhosted.org/packages/95/df/720bb17704b10bd69dde086e1400b8eefb8f58df3f8ac9cff6c425bf57f1/pyarrow-20.0.0-cp313-cp313t-macosx_12_0_arm64.whl", hash = "sha256:ca151afa4f9b7bc45bcc791eb9a89e90a9eb2772767d0b1e5389609c7d03db63", size = 30853957, upload-time = "2025-04-27T12:31:59.215Z" },
    { url = "https://files.pythonhosted.org/packages/d9/72/0d5f875efc31baef742ba55a00a25213a19ea64d7176e0fe001c5d8b6e9a/pyarrow-20.0.0-cp313-cp313t-macosx_12_0_x86_64.whl", hash = "sha256:4680f01ecd86e0dd63e39eb5cd59ef9ff24a9d166db328679e36c108dc993d4c", size = 32247972, upload-time = "2025-04-27T12:32:05.369Z" },
    { url = "https://files.pythonhosted.org/packages/d5/bc/e48b4fa544d2eea72f7844180eb77f83f2030b84c8dad860f199f94307ed/pyarrow-20.0.0-cp313-cp313t-manylinux_2_17_aarch64.manylinux2014_aarch64.whl", hash = "sha256:7f4c8534e2ff059765647aa69b75d6543f9fef59e2cd4c6d18015192565d2b70", size = 41256434, upload-time = "2025-04-27T12:32:11.814Z" },
    { url = "https://files.pythonhosted.org/packages/c3/01/974043a29874aa2cf4f87fb07fd108828fc7362300265a2a64a94965e35b/pyarrow-20.0.0-cp313-cp313t-manylinux_2_17_x86_64.manylinux2014_x86_64.whl", hash = "sha256:3e1f8a47f4b4ae4c69c4d702cfbdfe4d41e18e5c7ef6f1bb1c50918c1e81c57b", size = 42353648, upload-time = "2025-04-27T12:32:20.766Z" },
    { url = "https://files.pythonhosted.org/packages/68/95/cc0d3634cde9ca69b0e51cbe830d8915ea32dda2157560dda27ff3b3337b/pyarrow-20.0.0-cp313-cp313t-manylinux_2_28_aarch64.whl", hash = "sha256:a1f60dc14658efaa927f8214734f6a01a806d7690be4b3232ba526836d216122", size = 40619853, upload-time = "2025-04-27T12:32:28.1Z" },
    { url = "https://files.pythonhosted.org/packages/29/c2/3ad40e07e96a3e74e7ed7cc8285aadfa84eb848a798c98ec0ad009eb6bcc/pyarrow-20.0.0-cp313-cp313t-manylinux_2_28_x86_64.whl", hash = "sha256:204a846dca751428991346976b914d6d2a82ae5b8316a6ed99789ebf976551e6", size = 42241743, upload-time = "2025-04-27T12:32:35.792Z" },
    { url = "https://files.pythonhosted.org/packages/eb/cb/65fa110b483339add6a9bc7b6373614166b14e20375d4daa73483755f830/pyarrow-20.0.0-cp313-cp313t-musllinux_1_2_aarch64.whl", hash = "sha256:f3b117b922af5e4c6b9a9115825726cac7d8b1421c37c2b5e24fbacc8930612c", size = 42839441, upload-time = "2025-04-27T12:32:46.64Z" },
    { url = "https://files.pythonhosted.org/packages/98/7b/f30b1954589243207d7a0fbc9997401044bf9a033eec78f6cb50da3f304a/pyarrow-20.0.0-cp313-cp313t-musllinux_1_2_x86_64.whl", hash = "sha256:e724a3fd23ae5b9c010e7be857f4405ed5e679db5c93e66204db1a69f733936a", size = 44503279, upload-time = "2025-04-27T12:32:56.503Z" },
    { url = "https://files.pythonhosted.org/packages/37/40/ad395740cd641869a13bcf60851296c89624662575621968dcfafabaa7f6/pyarrow-20.0.0-cp313-cp313t-win_amd64.whl", hash = "sha256:82f1ee5133bd8f49d31be1299dc07f585136679666b502540db854968576faf9", size = 25944982, upload-time = "2025-04-27T12:33:04.72Z" },
]

[[package]]
name = "pydantic"
version = "2.11.5"
source = { registry = "https://pypi.org/simple" }
dependencies = [
    { name = "annotated-types" },
    { name = "pydantic-core" },
    { name = "typing-extensions" },
    { name = "typing-inspection" },
]
sdist = { url = "https://files.pythonhosted.org/packages/f0/86/8ce9040065e8f924d642c58e4a344e33163a07f6b57f836d0d734e0ad3fb/pydantic-2.11.5.tar.gz", hash = "sha256:7f853db3d0ce78ce8bbb148c401c2cdd6431b3473c0cdff2755c7690952a7b7a", size = 787102, upload-time = "2025-05-22T21:18:08.761Z" }
wheels = [
    { url = "https://files.pythonhosted.org/packages/b5/69/831ed22b38ff9b4b64b66569f0e5b7b97cf3638346eb95a2147fdb49ad5f/pydantic-2.11.5-py3-none-any.whl", hash = "sha256:f9c26ba06f9747749ca1e5c94d6a85cb84254577553c8785576fd38fa64dc0f7", size = 444229, upload-time = "2025-05-22T21:18:06.329Z" },
]

[[package]]
name = "pydantic-core"
version = "2.33.2"
source = { registry = "https://pypi.org/simple" }
dependencies = [
    { name = "typing-extensions" },
]
sdist = { url = "https://files.pythonhosted.org/packages/ad/88/5f2260bdfae97aabf98f1778d43f69574390ad787afb646292a638c923d4/pydantic_core-2.33.2.tar.gz", hash = "sha256:7cb8bc3605c29176e1b105350d2e6474142d7c1bd1d9327c4a9bdb46bf827acc", size = 435195, upload-time = "2025-04-23T18:33:52.104Z" }
wheels = [
    { url = "https://files.pythonhosted.org/packages/e5/92/b31726561b5dae176c2d2c2dc43a9c5bfba5d32f96f8b4c0a600dd492447/pydantic_core-2.33.2-cp310-cp310-macosx_10_12_x86_64.whl", hash = "sha256:2b3d326aaef0c0399d9afffeb6367d5e26ddc24d351dbc9c636840ac355dc5d8", size = 2028817, upload-time = "2025-04-23T18:30:43.919Z" },
    { url = "https://files.pythonhosted.org/packages/a3/44/3f0b95fafdaca04a483c4e685fe437c6891001bf3ce8b2fded82b9ea3aa1/pydantic_core-2.33.2-cp310-cp310-macosx_11_0_arm64.whl", hash = "sha256:0e5b2671f05ba48b94cb90ce55d8bdcaaedb8ba00cc5359f6810fc918713983d", size = 1861357, upload-time = "2025-04-23T18:30:46.372Z" },
    { url = "https://files.pythonhosted.org/packages/30/97/e8f13b55766234caae05372826e8e4b3b96e7b248be3157f53237682e43c/pydantic_core-2.33.2-cp310-cp310-manylinux_2_17_aarch64.manylinux2014_aarch64.whl", hash = "sha256:0069c9acc3f3981b9ff4cdfaf088e98d83440a4c7ea1bc07460af3d4dc22e72d", size = 1898011, upload-time = "2025-04-23T18:30:47.591Z" },
    { url = "https://files.pythonhosted.org/packages/9b/a3/99c48cf7bafc991cc3ee66fd544c0aae8dc907b752f1dad2d79b1b5a471f/pydantic_core-2.33.2-cp310-cp310-manylinux_2_17_armv7l.manylinux2014_armv7l.whl", hash = "sha256:d53b22f2032c42eaaf025f7c40c2e3b94568ae077a606f006d206a463bc69572", size = 1982730, upload-time = "2025-04-23T18:30:49.328Z" },
    { url = "https://files.pythonhosted.org/packages/de/8e/a5b882ec4307010a840fb8b58bd9bf65d1840c92eae7534c7441709bf54b/pydantic_core-2.33.2-cp310-cp310-manylinux_2_17_ppc64le.manylinux2014_ppc64le.whl", hash = "sha256:0405262705a123b7ce9f0b92f123334d67b70fd1f20a9372b907ce1080c7ba02", size = 2136178, upload-time = "2025-04-23T18:30:50.907Z" },
    { url = "https://files.pythonhosted.org/packages/e4/bb/71e35fc3ed05af6834e890edb75968e2802fe98778971ab5cba20a162315/pydantic_core-2.33.2-cp310-cp310-manylinux_2_17_s390x.manylinux2014_s390x.whl", hash = "sha256:4b25d91e288e2c4e0662b8038a28c6a07eaac3e196cfc4ff69de4ea3db992a1b", size = 2736462, upload-time = "2025-04-23T18:30:52.083Z" },
    { url = "https://files.pythonhosted.org/packages/31/0d/c8f7593e6bc7066289bbc366f2235701dcbebcd1ff0ef8e64f6f239fb47d/pydantic_core-2.33.2-cp310-cp310-manylinux_2_17_x86_64.manylinux2014_x86_64.whl", hash = "sha256:6bdfe4b3789761f3bcb4b1ddf33355a71079858958e3a552f16d5af19768fef2", size = 2005652, upload-time = "2025-04-23T18:30:53.389Z" },
    { url = "https://files.pythonhosted.org/packages/d2/7a/996d8bd75f3eda405e3dd219ff5ff0a283cd8e34add39d8ef9157e722867/pydantic_core-2.33.2-cp310-cp310-manylinux_2_5_i686.manylinux1_i686.whl", hash = "sha256:efec8db3266b76ef9607c2c4c419bdb06bf335ae433b80816089ea7585816f6a", size = 2113306, upload-time = "2025-04-23T18:30:54.661Z" },
    { url = "https://files.pythonhosted.org/packages/ff/84/daf2a6fb2db40ffda6578a7e8c5a6e9c8affb251a05c233ae37098118788/pydantic_core-2.33.2-cp310-cp310-musllinux_1_1_aarch64.whl", hash = "sha256:031c57d67ca86902726e0fae2214ce6770bbe2f710dc33063187a68744a5ecac", size = 2073720, upload-time = "2025-04-23T18:30:56.11Z" },
    { url = "https://files.pythonhosted.org/packages/77/fb/2258da019f4825128445ae79456a5499c032b55849dbd5bed78c95ccf163/pydantic_core-2.33.2-cp310-cp310-musllinux_1_1_armv7l.whl", hash = "sha256:f8de619080e944347f5f20de29a975c2d815d9ddd8be9b9b7268e2e3ef68605a", size = 2244915, upload-time = "2025-04-23T18:30:57.501Z" },
    { url = "https://files.pythonhosted.org/packages/d8/7a/925ff73756031289468326e355b6fa8316960d0d65f8b5d6b3a3e7866de7/pydantic_core-2.33.2-cp310-cp310-musllinux_1_1_x86_64.whl", hash = "sha256:73662edf539e72a9440129f231ed3757faab89630d291b784ca99237fb94db2b", size = 2241884, upload-time = "2025-04-23T18:30:58.867Z" },
    { url = "https://files.pythonhosted.org/packages/0b/b0/249ee6d2646f1cdadcb813805fe76265745c4010cf20a8eba7b0e639d9b2/pydantic_core-2.33.2-cp310-cp310-win32.whl", hash = "sha256:0a39979dcbb70998b0e505fb1556a1d550a0781463ce84ebf915ba293ccb7e22", size = 1910496, upload-time = "2025-04-23T18:31:00.078Z" },
    { url = "https://files.pythonhosted.org/packages/66/ff/172ba8f12a42d4b552917aa65d1f2328990d3ccfc01d5b7c943ec084299f/pydantic_core-2.33.2-cp310-cp310-win_amd64.whl", hash = "sha256:b0379a2b24882fef529ec3b4987cb5d003b9cda32256024e6fe1586ac45fc640", size = 1955019, upload-time = "2025-04-23T18:31:01.335Z" },
    { url = "https://files.pythonhosted.org/packages/3f/8d/71db63483d518cbbf290261a1fc2839d17ff89fce7089e08cad07ccfce67/pydantic_core-2.33.2-cp311-cp311-macosx_10_12_x86_64.whl", hash = "sha256:4c5b0a576fb381edd6d27f0a85915c6daf2f8138dc5c267a57c08a62900758c7", size = 2028584, upload-time = "2025-04-23T18:31:03.106Z" },
    { url = "https://files.pythonhosted.org/packages/24/2f/3cfa7244ae292dd850989f328722d2aef313f74ffc471184dc509e1e4e5a/pydantic_core-2.33.2-cp311-cp311-macosx_11_0_arm64.whl", hash = "sha256:e799c050df38a639db758c617ec771fd8fb7a5f8eaaa4b27b101f266b216a246", size = 1855071, upload-time = "2025-04-23T18:31:04.621Z" },
    { url = "https://files.pythonhosted.org/packages/b3/d3/4ae42d33f5e3f50dd467761304be2fa0a9417fbf09735bc2cce003480f2a/pydantic_core-2.33.2-cp311-cp311-manylinux_2_17_aarch64.manylinux2014_aarch64.whl", hash = "sha256:dc46a01bf8d62f227d5ecee74178ffc448ff4e5197c756331f71efcc66dc980f", size = 1897823, upload-time = "2025-04-23T18:31:06.377Z" },
    { url = "https://files.pythonhosted.org/packages/f4/f3/aa5976e8352b7695ff808599794b1fba2a9ae2ee954a3426855935799488/pydantic_core-2.33.2-cp311-cp311-manylinux_2_17_armv7l.manylinux2014_armv7l.whl", hash = "sha256:a144d4f717285c6d9234a66778059f33a89096dfb9b39117663fd8413d582dcc", size = 1983792, upload-time = "2025-04-23T18:31:07.93Z" },
    { url = "https://files.pythonhosted.org/packages/d5/7a/cda9b5a23c552037717f2b2a5257e9b2bfe45e687386df9591eff7b46d28/pydantic_core-2.33.2-cp311-cp311-manylinux_2_17_ppc64le.manylinux2014_ppc64le.whl", hash = "sha256:73cf6373c21bc80b2e0dc88444f41ae60b2f070ed02095754eb5a01df12256de", size = 2136338, upload-time = "2025-04-23T18:31:09.283Z" },
    { url = "https://files.pythonhosted.org/packages/2b/9f/b8f9ec8dd1417eb9da784e91e1667d58a2a4a7b7b34cf4af765ef663a7e5/pydantic_core-2.33.2-cp311-cp311-manylinux_2_17_s390x.manylinux2014_s390x.whl", hash = "sha256:3dc625f4aa79713512d1976fe9f0bc99f706a9dee21dfd1810b4bbbf228d0e8a", size = 2730998, upload-time = "2025-04-23T18:31:11.7Z" },
    { url = "https://files.pythonhosted.org/packages/47/bc/cd720e078576bdb8255d5032c5d63ee5c0bf4b7173dd955185a1d658c456/pydantic_core-2.33.2-cp311-cp311-manylinux_2_17_x86_64.manylinux2014_x86_64.whl", hash = "sha256:881b21b5549499972441da4758d662aeea93f1923f953e9cbaff14b8b9565aef", size = 2003200, upload-time = "2025-04-23T18:31:13.536Z" },
    { url = "https://files.pythonhosted.org/packages/ca/22/3602b895ee2cd29d11a2b349372446ae9727c32e78a94b3d588a40fdf187/pydantic_core-2.33.2-cp311-cp311-manylinux_2_5_i686.manylinux1_i686.whl", hash = "sha256:bdc25f3681f7b78572699569514036afe3c243bc3059d3942624e936ec93450e", size = 2113890, upload-time = "2025-04-23T18:31:15.011Z" },
    { url = "https://files.pythonhosted.org/packages/ff/e6/e3c5908c03cf00d629eb38393a98fccc38ee0ce8ecce32f69fc7d7b558a7/pydantic_core-2.33.2-cp311-cp311-musllinux_1_1_aarch64.whl", hash = "sha256:fe5b32187cbc0c862ee201ad66c30cf218e5ed468ec8dc1cf49dec66e160cc4d", size = 2073359, upload-time = "2025-04-23T18:31:16.393Z" },
    { url = "https://files.pythonhosted.org/packages/12/e7/6a36a07c59ebefc8777d1ffdaf5ae71b06b21952582e4b07eba88a421c79/pydantic_core-2.33.2-cp311-cp311-musllinux_1_1_armv7l.whl", hash = "sha256:bc7aee6f634a6f4a95676fcb5d6559a2c2a390330098dba5e5a5f28a2e4ada30", size = 2245883, upload-time = "2025-04-23T18:31:17.892Z" },
    { url = "https://files.pythonhosted.org/packages/16/3f/59b3187aaa6cc0c1e6616e8045b284de2b6a87b027cce2ffcea073adf1d2/pydantic_core-2.33.2-cp311-cp311-musllinux_1_1_x86_64.whl", hash = "sha256:235f45e5dbcccf6bd99f9f472858849f73d11120d76ea8707115415f8e5ebebf", size = 2241074, upload-time = "2025-04-23T18:31:19.205Z" },
    { url = "https://files.pythonhosted.org/packages/e0/ed/55532bb88f674d5d8f67ab121a2a13c385df382de2a1677f30ad385f7438/pydantic_core-2.33.2-cp311-cp311-win32.whl", hash = "sha256:6368900c2d3ef09b69cb0b913f9f8263b03786e5b2a387706c5afb66800efd51", size = 1910538, upload-time = "2025-04-23T18:31:20.541Z" },
    { url = "https://files.pythonhosted.org/packages/fe/1b/25b7cccd4519c0b23c2dd636ad39d381abf113085ce4f7bec2b0dc755eb1/pydantic_core-2.33.2-cp311-cp311-win_amd64.whl", hash = "sha256:1e063337ef9e9820c77acc768546325ebe04ee38b08703244c1309cccc4f1bab", size = 1952909, upload-time = "2025-04-23T18:31:22.371Z" },
    { url = "https://files.pythonhosted.org/packages/49/a9/d809358e49126438055884c4366a1f6227f0f84f635a9014e2deb9b9de54/pydantic_core-2.33.2-cp311-cp311-win_arm64.whl", hash = "sha256:6b99022f1d19bc32a4c2a0d544fc9a76e3be90f0b3f4af413f87d38749300e65", size = 1897786, upload-time = "2025-04-23T18:31:24.161Z" },
    { url = "https://files.pythonhosted.org/packages/18/8a/2b41c97f554ec8c71f2a8a5f85cb56a8b0956addfe8b0efb5b3d77e8bdc3/pydantic_core-2.33.2-cp312-cp312-macosx_10_12_x86_64.whl", hash = "sha256:a7ec89dc587667f22b6a0b6579c249fca9026ce7c333fc142ba42411fa243cdc", size = 2009000, upload-time = "2025-04-23T18:31:25.863Z" },
    { url = "https://files.pythonhosted.org/packages/a1/02/6224312aacb3c8ecbaa959897af57181fb6cf3a3d7917fd44d0f2917e6f2/pydantic_core-2.33.2-cp312-cp312-macosx_11_0_arm64.whl", hash = "sha256:3c6db6e52c6d70aa0d00d45cdb9b40f0433b96380071ea80b09277dba021ddf7", size = 1847996, upload-time = "2025-04-23T18:31:27.341Z" },
    { url = "https://files.pythonhosted.org/packages/d6/46/6dcdf084a523dbe0a0be59d054734b86a981726f221f4562aed313dbcb49/pydantic_core-2.33.2-cp312-cp312-manylinux_2_17_aarch64.manylinux2014_aarch64.whl", hash = "sha256:4e61206137cbc65e6d5256e1166f88331d3b6238e082d9f74613b9b765fb9025", size = 1880957, upload-time = "2025-04-23T18:31:28.956Z" },
    { url = "https://files.pythonhosted.org/packages/ec/6b/1ec2c03837ac00886ba8160ce041ce4e325b41d06a034adbef11339ae422/pydantic_core-2.33.2-cp312-cp312-manylinux_2_17_armv7l.manylinux2014_armv7l.whl", hash = "sha256:eb8c529b2819c37140eb51b914153063d27ed88e3bdc31b71198a198e921e011", size = 1964199, upload-time = "2025-04-23T18:31:31.025Z" },
    { url = "https://files.pythonhosted.org/packages/2d/1d/6bf34d6adb9debd9136bd197ca72642203ce9aaaa85cfcbfcf20f9696e83/pydantic_core-2.33.2-cp312-cp312-manylinux_2_17_ppc64le.manylinux2014_ppc64le.whl", hash = "sha256:c52b02ad8b4e2cf14ca7b3d918f3eb0ee91e63b3167c32591e57c4317e134f8f", size = 2120296, upload-time = "2025-04-23T18:31:32.514Z" },
    { url = "https://files.pythonhosted.org/packages/e0/94/2bd0aaf5a591e974b32a9f7123f16637776c304471a0ab33cf263cf5591a/pydantic_core-2.33.2-cp312-cp312-manylinux_2_17_s390x.manylinux2014_s390x.whl", hash = "sha256:96081f1605125ba0855dfda83f6f3df5ec90c61195421ba72223de35ccfb2f88", size = 2676109, upload-time = "2025-04-23T18:31:33.958Z" },
    { url = "https://files.pythonhosted.org/packages/f9/41/4b043778cf9c4285d59742281a769eac371b9e47e35f98ad321349cc5d61/pydantic_core-2.33.2-cp312-cp312-manylinux_2_17_x86_64.manylinux2014_x86_64.whl", hash = "sha256:8f57a69461af2a5fa6e6bbd7a5f60d3b7e6cebb687f55106933188e79ad155c1", size = 2002028, upload-time = "2025-04-23T18:31:39.095Z" },
    { url = "https://files.pythonhosted.org/packages/cb/d5/7bb781bf2748ce3d03af04d5c969fa1308880e1dca35a9bd94e1a96a922e/pydantic_core-2.33.2-cp312-cp312-manylinux_2_5_i686.manylinux1_i686.whl", hash = "sha256:572c7e6c8bb4774d2ac88929e3d1f12bc45714ae5ee6d9a788a9fb35e60bb04b", size = 2100044, upload-time = "2025-04-23T18:31:41.034Z" },
    { url = "https://files.pythonhosted.org/packages/fe/36/def5e53e1eb0ad896785702a5bbfd25eed546cdcf4087ad285021a90ed53/pydantic_core-2.33.2-cp312-cp312-musllinux_1_1_aarch64.whl", hash = "sha256:db4b41f9bd95fbe5acd76d89920336ba96f03e149097365afe1cb092fceb89a1", size = 2058881, upload-time = "2025-04-23T18:31:42.757Z" },
    { url = "https://files.pythonhosted.org/packages/01/6c/57f8d70b2ee57fc3dc8b9610315949837fa8c11d86927b9bb044f8705419/pydantic_core-2.33.2-cp312-cp312-musllinux_1_1_armv7l.whl", hash = "sha256:fa854f5cf7e33842a892e5c73f45327760bc7bc516339fda888c75ae60edaeb6", size = 2227034, upload-time = "2025-04-23T18:31:44.304Z" },
    { url = "https://files.pythonhosted.org/packages/27/b9/9c17f0396a82b3d5cbea4c24d742083422639e7bb1d5bf600e12cb176a13/pydantic_core-2.33.2-cp312-cp312-musllinux_1_1_x86_64.whl", hash = "sha256:5f483cfb75ff703095c59e365360cb73e00185e01aaea067cd19acffd2ab20ea", size = 2234187, upload-time = "2025-04-23T18:31:45.891Z" },
    { url = "https://files.pythonhosted.org/packages/b0/6a/adf5734ffd52bf86d865093ad70b2ce543415e0e356f6cacabbc0d9ad910/pydantic_core-2.33.2-cp312-cp312-win32.whl", hash = "sha256:9cb1da0f5a471435a7bc7e439b8a728e8b61e59784b2af70d7c169f8dd8ae290", size = 1892628, upload-time = "2025-04-23T18:31:47.819Z" },
    { url = "https://files.pythonhosted.org/packages/43/e4/5479fecb3606c1368d496a825d8411e126133c41224c1e7238be58b87d7e/pydantic_core-2.33.2-cp312-cp312-win_amd64.whl", hash = "sha256:f941635f2a3d96b2973e867144fde513665c87f13fe0e193c158ac51bfaaa7b2", size = 1955866, upload-time = "2025-04-23T18:31:49.635Z" },
    { url = "https://files.pythonhosted.org/packages/0d/24/8b11e8b3e2be9dd82df4b11408a67c61bb4dc4f8e11b5b0fc888b38118b5/pydantic_core-2.33.2-cp312-cp312-win_arm64.whl", hash = "sha256:cca3868ddfaccfbc4bfb1d608e2ccaaebe0ae628e1416aeb9c4d88c001bb45ab", size = 1888894, upload-time = "2025-04-23T18:31:51.609Z" },
    { url = "https://files.pythonhosted.org/packages/46/8c/99040727b41f56616573a28771b1bfa08a3d3fe74d3d513f01251f79f172/pydantic_core-2.33.2-cp313-cp313-macosx_10_12_x86_64.whl", hash = "sha256:1082dd3e2d7109ad8b7da48e1d4710c8d06c253cbc4a27c1cff4fbcaa97a9e3f", size = 2015688, upload-time = "2025-04-23T18:31:53.175Z" },
    { url = "https://files.pythonhosted.org/packages/3a/cc/5999d1eb705a6cefc31f0b4a90e9f7fc400539b1a1030529700cc1b51838/pydantic_core-2.33.2-cp313-cp313-macosx_11_0_arm64.whl", hash = "sha256:f517ca031dfc037a9c07e748cefd8d96235088b83b4f4ba8939105d20fa1dcd6", size = 1844808, upload-time = "2025-04-23T18:31:54.79Z" },
    { url = "https://files.pythonhosted.org/packages/6f/5e/a0a7b8885c98889a18b6e376f344da1ef323d270b44edf8174d6bce4d622/pydantic_core-2.33.2-cp313-cp313-manylinux_2_17_aarch64.manylinux2014_aarch64.whl", hash = "sha256:0a9f2c9dd19656823cb8250b0724ee9c60a82f3cdf68a080979d13092a3b0fef", size = 1885580, upload-time = "2025-04-23T18:31:57.393Z" },
    { url = "https://files.pythonhosted.org/packages/3b/2a/953581f343c7d11a304581156618c3f592435523dd9d79865903272c256a/pydantic_core-2.33.2-cp313-cp313-manylinux_2_17_armv7l.manylinux2014_armv7l.whl", hash = "sha256:2b0a451c263b01acebe51895bfb0e1cc842a5c666efe06cdf13846c7418caa9a", size = 1973859, upload-time = "2025-04-23T18:31:59.065Z" },
    { url = "https://files.pythonhosted.org/packages/e6/55/f1a813904771c03a3f97f676c62cca0c0a4138654107c1b61f19c644868b/pydantic_core-2.33.2-cp313-cp313-manylinux_2_17_ppc64le.manylinux2014_ppc64le.whl", hash = "sha256:1ea40a64d23faa25e62a70ad163571c0b342b8bf66d5fa612ac0dec4f069d916", size = 2120810, upload-time = "2025-04-23T18:32:00.78Z" },
    { url = "https://files.pythonhosted.org/packages/aa/c3/053389835a996e18853ba107a63caae0b9deb4a276c6b472931ea9ae6e48/pydantic_core-2.33.2-cp313-cp313-manylinux_2_17_s390x.manylinux2014_s390x.whl", hash = "sha256:0fb2d542b4d66f9470e8065c5469ec676978d625a8b7a363f07d9a501a9cb36a", size = 2676498, upload-time = "2025-04-23T18:32:02.418Z" },
    { url = "https://files.pythonhosted.org/packages/eb/3c/f4abd740877a35abade05e437245b192f9d0ffb48bbbbd708df33d3cda37/pydantic_core-2.33.2-cp313-cp313-manylinux_2_17_x86_64.manylinux2014_x86_64.whl", hash = "sha256:9fdac5d6ffa1b5a83bca06ffe7583f5576555e6c8b3a91fbd25ea7780f825f7d", size = 2000611, upload-time = "2025-04-23T18:32:04.152Z" },
    { url = "https://files.pythonhosted.org/packages/59/a7/63ef2fed1837d1121a894d0ce88439fe3e3b3e48c7543b2a4479eb99c2bd/pydantic_core-2.33.2-cp313-cp313-manylinux_2_5_i686.manylinux1_i686.whl", hash = "sha256:04a1a413977ab517154eebb2d326da71638271477d6ad87a769102f7c2488c56", size = 2107924, upload-time = "2025-04-23T18:32:06.129Z" },
    { url = "https://files.pythonhosted.org/packages/04/8f/2551964ef045669801675f1cfc3b0d74147f4901c3ffa42be2ddb1f0efc4/pydantic_core-2.33.2-cp313-cp313-musllinux_1_1_aarch64.whl", hash = "sha256:c8e7af2f4e0194c22b5b37205bfb293d166a7344a5b0d0eaccebc376546d77d5", size = 2063196, upload-time = "2025-04-23T18:32:08.178Z" },
    { url = "https://files.pythonhosted.org/packages/26/bd/d9602777e77fc6dbb0c7db9ad356e9a985825547dce5ad1d30ee04903918/pydantic_core-2.33.2-cp313-cp313-musllinux_1_1_armv7l.whl", hash = "sha256:5c92edd15cd58b3c2d34873597a1e20f13094f59cf88068adb18947df5455b4e", size = 2236389, upload-time = "2025-04-23T18:32:10.242Z" },
    { url = "https://files.pythonhosted.org/packages/42/db/0e950daa7e2230423ab342ae918a794964b053bec24ba8af013fc7c94846/pydantic_core-2.33.2-cp313-cp313-musllinux_1_1_x86_64.whl", hash = "sha256:65132b7b4a1c0beded5e057324b7e16e10910c106d43675d9bd87d4f38dde162", size = 2239223, upload-time = "2025-04-23T18:32:12.382Z" },
    { url = "https://files.pythonhosted.org/packages/58/4d/4f937099c545a8a17eb52cb67fe0447fd9a373b348ccfa9a87f141eeb00f/pydantic_core-2.33.2-cp313-cp313-win32.whl", hash = "sha256:52fb90784e0a242bb96ec53f42196a17278855b0f31ac7c3cc6f5c1ec4811849", size = 1900473, upload-time = "2025-04-23T18:32:14.034Z" },
    { url = "https://files.pythonhosted.org/packages/a0/75/4a0a9bac998d78d889def5e4ef2b065acba8cae8c93696906c3a91f310ca/pydantic_core-2.33.2-cp313-cp313-win_amd64.whl", hash = "sha256:c083a3bdd5a93dfe480f1125926afcdbf2917ae714bdb80b36d34318b2bec5d9", size = 1955269, upload-time = "2025-04-23T18:32:15.783Z" },
    { url = "https://files.pythonhosted.org/packages/f9/86/1beda0576969592f1497b4ce8e7bc8cbdf614c352426271b1b10d5f0aa64/pydantic_core-2.33.2-cp313-cp313-win_arm64.whl", hash = "sha256:e80b087132752f6b3d714f041ccf74403799d3b23a72722ea2e6ba2e892555b9", size = 1893921, upload-time = "2025-04-23T18:32:18.473Z" },
    { url = "https://files.pythonhosted.org/packages/a4/7d/e09391c2eebeab681df2b74bfe6c43422fffede8dc74187b2b0bf6fd7571/pydantic_core-2.33.2-cp313-cp313t-macosx_11_0_arm64.whl", hash = "sha256:61c18fba8e5e9db3ab908620af374db0ac1baa69f0f32df4f61ae23f15e586ac", size = 1806162, upload-time = "2025-04-23T18:32:20.188Z" },
    { url = "https://files.pythonhosted.org/packages/f1/3d/847b6b1fed9f8ed3bb95a9ad04fbd0b212e832d4f0f50ff4d9ee5a9f15cf/pydantic_core-2.33.2-cp313-cp313t-manylinux_2_17_x86_64.manylinux2014_x86_64.whl", hash = "sha256:95237e53bb015f67b63c91af7518a62a8660376a6a0db19b89acc77a4d6199f5", size = 1981560, upload-time = "2025-04-23T18:32:22.354Z" },
    { url = "https://files.pythonhosted.org/packages/6f/9a/e73262f6c6656262b5fdd723ad90f518f579b7bc8622e43a942eec53c938/pydantic_core-2.33.2-cp313-cp313t-win_amd64.whl", hash = "sha256:c2fc0a768ef76c15ab9238afa6da7f69895bb5d1ee83aeea2e3509af4472d0b9", size = 1935777, upload-time = "2025-04-23T18:32:25.088Z" },
    { url = "https://files.pythonhosted.org/packages/30/68/373d55e58b7e83ce371691f6eaa7175e3a24b956c44628eb25d7da007917/pydantic_core-2.33.2-pp310-pypy310_pp73-macosx_10_12_x86_64.whl", hash = "sha256:5c4aa4e82353f65e548c476b37e64189783aa5384903bfea4f41580f255fddfa", size = 2023982, upload-time = "2025-04-23T18:32:53.14Z" },
    { url = "https://files.pythonhosted.org/packages/a4/16/145f54ac08c96a63d8ed6442f9dec17b2773d19920b627b18d4f10a061ea/pydantic_core-2.33.2-pp310-pypy310_pp73-macosx_11_0_arm64.whl", hash = "sha256:d946c8bf0d5c24bf4fe333af284c59a19358aa3ec18cb3dc4370080da1e8ad29", size = 1858412, upload-time = "2025-04-23T18:32:55.52Z" },
    { url = "https://files.pythonhosted.org/packages/41/b1/c6dc6c3e2de4516c0bb2c46f6a373b91b5660312342a0cf5826e38ad82fa/pydantic_core-2.33.2-pp310-pypy310_pp73-manylinux_2_17_aarch64.manylinux2014_aarch64.whl", hash = "sha256:87b31b6846e361ef83fedb187bb5b4372d0da3f7e28d85415efa92d6125d6e6d", size = 1892749, upload-time = "2025-04-23T18:32:57.546Z" },
    { url = "https://files.pythonhosted.org/packages/12/73/8cd57e20afba760b21b742106f9dbdfa6697f1570b189c7457a1af4cd8a0/pydantic_core-2.33.2-pp310-pypy310_pp73-manylinux_2_17_x86_64.manylinux2014_x86_64.whl", hash = "sha256:aa9d91b338f2df0508606f7009fde642391425189bba6d8c653afd80fd6bb64e", size = 2067527, upload-time = "2025-04-23T18:32:59.771Z" },
    { url = "https://files.pythonhosted.org/packages/e3/d5/0bb5d988cc019b3cba4a78f2d4b3854427fc47ee8ec8e9eaabf787da239c/pydantic_core-2.33.2-pp310-pypy310_pp73-manylinux_2_5_i686.manylinux1_i686.whl", hash = "sha256:2058a32994f1fde4ca0480ab9d1e75a0e8c87c22b53a3ae66554f9af78f2fe8c", size = 2108225, upload-time = "2025-04-23T18:33:04.51Z" },
    { url = "https://files.pythonhosted.org/packages/f1/c5/00c02d1571913d496aabf146106ad8239dc132485ee22efe08085084ff7c/pydantic_core-2.33.2-pp310-pypy310_pp73-musllinux_1_1_aarch64.whl", hash = "sha256:0e03262ab796d986f978f79c943fc5f620381be7287148b8010b4097f79a39ec", size = 2069490, upload-time = "2025-04-23T18:33:06.391Z" },
    { url = "https://files.pythonhosted.org/packages/22/a8/dccc38768274d3ed3a59b5d06f59ccb845778687652daa71df0cab4040d7/pydantic_core-2.33.2-pp310-pypy310_pp73-musllinux_1_1_armv7l.whl", hash = "sha256:1a8695a8d00c73e50bff9dfda4d540b7dee29ff9b8053e38380426a85ef10052", size = 2237525, upload-time = "2025-04-23T18:33:08.44Z" },
    { url = "https://files.pythonhosted.org/packages/d4/e7/4f98c0b125dda7cf7ccd14ba936218397b44f50a56dd8c16a3091df116c3/pydantic_core-2.33.2-pp310-pypy310_pp73-musllinux_1_1_x86_64.whl", hash = "sha256:fa754d1850735a0b0e03bcffd9d4b4343eb417e47196e4485d9cca326073a42c", size = 2238446, upload-time = "2025-04-23T18:33:10.313Z" },
    { url = "https://files.pythonhosted.org/packages/ce/91/2ec36480fdb0b783cd9ef6795753c1dea13882f2e68e73bce76ae8c21e6a/pydantic_core-2.33.2-pp310-pypy310_pp73-win_amd64.whl", hash = "sha256:a11c8d26a50bfab49002947d3d237abe4d9e4b5bdc8846a63537b6488e197808", size = 2066678, upload-time = "2025-04-23T18:33:12.224Z" },
    { url = "https://files.pythonhosted.org/packages/7b/27/d4ae6487d73948d6f20dddcd94be4ea43e74349b56eba82e9bdee2d7494c/pydantic_core-2.33.2-pp311-pypy311_pp73-macosx_10_12_x86_64.whl", hash = "sha256:dd14041875d09cc0f9308e37a6f8b65f5585cf2598a53aa0123df8b129d481f8", size = 2025200, upload-time = "2025-04-23T18:33:14.199Z" },
    { url = "https://files.pythonhosted.org/packages/f1/b8/b3cb95375f05d33801024079b9392a5ab45267a63400bf1866e7ce0f0de4/pydantic_core-2.33.2-pp311-pypy311_pp73-macosx_11_0_arm64.whl", hash = "sha256:d87c561733f66531dced0da6e864f44ebf89a8fba55f31407b00c2f7f9449593", size = 1859123, upload-time = "2025-04-23T18:33:16.555Z" },
    { url = "https://files.pythonhosted.org/packages/05/bc/0d0b5adeda59a261cd30a1235a445bf55c7e46ae44aea28f7bd6ed46e091/pydantic_core-2.33.2-pp311-pypy311_pp73-manylinux_2_17_aarch64.manylinux2014_aarch64.whl", hash = "sha256:2f82865531efd18d6e07a04a17331af02cb7a651583c418df8266f17a63c6612", size = 1892852, upload-time = "2025-04-23T18:33:18.513Z" },
    { url = "https://files.pythonhosted.org/packages/3e/11/d37bdebbda2e449cb3f519f6ce950927b56d62f0b84fd9cb9e372a26a3d5/pydantic_core-2.33.2-pp311-pypy311_pp73-manylinux_2_17_x86_64.manylinux2014_x86_64.whl", hash = "sha256:2bfb5112df54209d820d7bf9317c7a6c9025ea52e49f46b6a2060104bba37de7", size = 2067484, upload-time = "2025-04-23T18:33:20.475Z" },
    { url = "https://files.pythonhosted.org/packages/8c/55/1f95f0a05ce72ecb02a8a8a1c3be0579bbc29b1d5ab68f1378b7bebc5057/pydantic_core-2.33.2-pp311-pypy311_pp73-manylinux_2_5_i686.manylinux1_i686.whl", hash = "sha256:64632ff9d614e5eecfb495796ad51b0ed98c453e447a76bcbeeb69615079fc7e", size = 2108896, upload-time = "2025-04-23T18:33:22.501Z" },
    { url = "https://files.pythonhosted.org/packages/53/89/2b2de6c81fa131f423246a9109d7b2a375e83968ad0800d6e57d0574629b/pydantic_core-2.33.2-pp311-pypy311_pp73-musllinux_1_1_aarch64.whl", hash = "sha256:f889f7a40498cc077332c7ab6b4608d296d852182211787d4f3ee377aaae66e8", size = 2069475, upload-time = "2025-04-23T18:33:24.528Z" },
    { url = "https://files.pythonhosted.org/packages/b8/e9/1f7efbe20d0b2b10f6718944b5d8ece9152390904f29a78e68d4e7961159/pydantic_core-2.33.2-pp311-pypy311_pp73-musllinux_1_1_armv7l.whl", hash = "sha256:de4b83bb311557e439b9e186f733f6c645b9417c84e2eb8203f3f820a4b988bf", size = 2239013, upload-time = "2025-04-23T18:33:26.621Z" },
    { url = "https://files.pythonhosted.org/packages/3c/b2/5309c905a93811524a49b4e031e9851a6b00ff0fb668794472ea7746b448/pydantic_core-2.33.2-pp311-pypy311_pp73-musllinux_1_1_x86_64.whl", hash = "sha256:82f68293f055f51b51ea42fafc74b6aad03e70e191799430b90c13d643059ebb", size = 2238715, upload-time = "2025-04-23T18:33:28.656Z" },
    { url = "https://files.pythonhosted.org/packages/32/56/8a7ca5d2cd2cda1d245d34b1c9a942920a718082ae8e54e5f3e5a58b7add/pydantic_core-2.33.2-pp311-pypy311_pp73-win_amd64.whl", hash = "sha256:329467cecfb529c925cf2bbd4d60d2c509bc2fb52a20c1045bf09bb70971a9c1", size = 2066757, upload-time = "2025-04-23T18:33:30.645Z" },
]

[[package]]
name = "pydantic-settings"
version = "2.9.1"
source = { registry = "https://pypi.org/simple" }
dependencies = [
    { name = "pydantic" },
    { name = "python-dotenv" },
    { name = "typing-inspection" },
]
sdist = { url = "https://files.pythonhosted.org/packages/67/1d/42628a2c33e93f8e9acbde0d5d735fa0850f3e6a2f8cb1eb6c40b9a732ac/pydantic_settings-2.9.1.tar.gz", hash = "sha256:c509bf79d27563add44e8446233359004ed85066cd096d8b510f715e6ef5d268", size = 163234, upload-time = "2025-04-18T16:44:48.265Z" }
wheels = [
    { url = "https://files.pythonhosted.org/packages/b6/5f/d6d641b490fd3ec2c4c13b4244d68deea3a1b970a97be64f34fb5504ff72/pydantic_settings-2.9.1-py3-none-any.whl", hash = "sha256:59b4f431b1defb26fe620c71a7d3968a710d719f5f4cdbbdb7926edeb770f6ef", size = 44356, upload-time = "2025-04-18T16:44:46.617Z" },
]

[[package]]
name = "pygments"
version = "2.19.1"
source = { registry = "https://pypi.org/simple" }
sdist = { url = "https://files.pythonhosted.org/packages/7c/2d/c3338d48ea6cc0feb8446d8e6937e1408088a72a39937982cc6111d17f84/pygments-2.19.1.tar.gz", hash = "sha256:61c16d2a8576dc0649d9f39e089b5f02bcd27fba10d8fb4dcc28173f7a45151f", size = 4968581, upload-time = "2025-01-06T17:26:30.443Z" }
wheels = [
    { url = "https://files.pythonhosted.org/packages/8a/0b/9fcc47d19c48b59121088dd6da2488a49d5f72dacf8262e2790a1d2c7d15/pygments-2.19.1-py3-none-any.whl", hash = "sha256:9ea1544ad55cecf4b8242fab6dd35a93bbce657034b0611ee383099054ab6d8c", size = 1225293, upload-time = "2025-01-06T17:26:25.553Z" },
]

[[package]]
name = "pyright"
version = "1.1.401"
source = { registry = "https://pypi.org/simple" }
dependencies = [
    { name = "nodeenv" },
    { name = "typing-extensions" },
]
sdist = { url = "https://files.pythonhosted.org/packages/79/9a/7ab2b333b921b2d6bfcffe05a0e0a0bbeff884bd6fb5ed50cd68e2898e53/pyright-1.1.401.tar.gz", hash = "sha256:788a82b6611fa5e34a326a921d86d898768cddf59edde8e93e56087d277cc6f1", size = 3894193, upload-time = "2025-05-21T10:44:52.03Z" }
wheels = [
    { url = "https://files.pythonhosted.org/packages/0d/e6/1f908fce68b0401d41580e0f9acc4c3d1b248adcff00dfaad75cd21a1370/pyright-1.1.401-py3-none-any.whl", hash = "sha256:6fde30492ba5b0d7667c16ecaf6c699fab8d7a1263f6a18549e0b00bf7724c06", size = 5629193, upload-time = "2025-05-21T10:44:50.129Z" },
]

[[package]]
name = "pytest"
version = "8.3.5"
source = { registry = "https://pypi.org/simple" }
dependencies = [
    { name = "colorama", marker = "sys_platform == 'win32'" },
    { name = "exceptiongroup", marker = "python_full_version < '3.11'" },
    { name = "iniconfig" },
    { name = "packaging" },
    { name = "pluggy" },
    { name = "tomli", marker = "python_full_version < '3.11'" },
]
sdist = { url = "https://files.pythonhosted.org/packages/ae/3c/c9d525a414d506893f0cd8a8d0de7706446213181570cdbd766691164e40/pytest-8.3.5.tar.gz", hash = "sha256:f4efe70cc14e511565ac476b57c279e12a855b11f48f212af1080ef2263d3845", size = 1450891, upload-time = "2025-03-02T12:54:54.503Z" }
wheels = [
    { url = "https://files.pythonhosted.org/packages/30/3d/64ad57c803f1fa1e963a7946b6e0fea4a70df53c1a7fed304586539c2bac/pytest-8.3.5-py3-none-any.whl", hash = "sha256:c69214aa47deac29fad6c2a4f590b9c4a9fdb16a403176fe154b79c0b4d4d820", size = 343634, upload-time = "2025-03-02T12:54:52.069Z" },
]

[[package]]
name = "python-dateutil"
version = "2.9.0.post0"
source = { registry = "https://pypi.org/simple" }
dependencies = [
    { name = "six" },
]
sdist = { url = "https://files.pythonhosted.org/packages/66/c0/0c8b6ad9f17a802ee498c46e004a0eb49bc148f2fd230864601a86dcf6db/python-dateutil-2.9.0.post0.tar.gz", hash = "sha256:37dd54208da7e1cd875388217d5e00ebd4179249f90fb72437e91a35459a0ad3", size = 342432, upload-time = "2024-03-01T18:36:20.211Z" }
wheels = [
    { url = "https://files.pythonhosted.org/packages/ec/57/56b9bcc3c9c6a792fcbaf139543cee77261f3651ca9da0c93f5c1221264b/python_dateutil-2.9.0.post0-py2.py3-none-any.whl", hash = "sha256:a8b2bc7bffae282281c8140a97d3aa9c14da0b136dfe83f850eea9a5f7470427", size = 229892, upload-time = "2024-03-01T18:36:18.57Z" },
]

[[package]]
name = "python-dotenv"
version = "1.1.0"
source = { registry = "https://pypi.org/simple" }
sdist = { url = "https://files.pythonhosted.org/packages/88/2c/7bb1416c5620485aa793f2de31d3df393d3686aa8a8506d11e10e13c5baf/python_dotenv-1.1.0.tar.gz", hash = "sha256:41f90bc6f5f177fb41f53e87666db362025010eb28f60a01c9143bfa33a2b2d5", size = 39920, upload-time = "2025-03-25T10:14:56.835Z" }
wheels = [
    { url = "https://files.pythonhosted.org/packages/1e/18/98a99ad95133c6a6e2005fe89faedf294a748bd5dc803008059409ac9b1e/python_dotenv-1.1.0-py3-none-any.whl", hash = "sha256:d7c01d9e2293916c18baf562d95698754b0dbbb5e74d457c45d4f6561fb9d55d", size = 20256, upload-time = "2025-03-25T10:14:55.034Z" },
]

[[package]]
name = "pytz"
version = "2025.2"
source = { registry = "https://pypi.org/simple" }
sdist = { url = "https://files.pythonhosted.org/packages/f8/bf/abbd3cdfb8fbc7fb3d4d38d320f2441b1e7cbe29be4f23797b4a2b5d8aac/pytz-2025.2.tar.gz", hash = "sha256:360b9e3dbb49a209c21ad61809c7fb453643e048b38924c765813546746e81c3", size = 320884, upload-time = "2025-03-25T02:25:00.538Z" }
wheels = [
    { url = "https://files.pythonhosted.org/packages/81/c4/34e93fe5f5429d7570ec1fa436f1986fb1f00c3e0f43a589fe2bbcd22c3f/pytz-2025.2-py2.py3-none-any.whl", hash = "sha256:5ddf76296dd8c44c26eb8f4b6f35488f3ccbf6fbbd7adee0b7262d43f0ec2f00", size = 509225, upload-time = "2025-03-25T02:24:58.468Z" },
]

[[package]]
name = "pyyaml"
version = "6.0.2"
source = { registry = "https://pypi.org/simple" }
sdist = { url = "https://files.pythonhosted.org/packages/54/ed/79a089b6be93607fa5cdaedf301d7dfb23af5f25c398d5ead2525b063e17/pyyaml-6.0.2.tar.gz", hash = "sha256:d584d9ec91ad65861cc08d42e834324ef890a082e591037abe114850ff7bbc3e", size = 130631, upload-time = "2024-08-06T20:33:50.674Z" }
wheels = [
    { url = "https://files.pythonhosted.org/packages/9b/95/a3fac87cb7158e231b5a6012e438c647e1a87f09f8e0d123acec8ab8bf71/PyYAML-6.0.2-cp310-cp310-macosx_10_9_x86_64.whl", hash = "sha256:0a9a2848a5b7feac301353437eb7d5957887edbf81d56e903999a75a3d743086", size = 184199, upload-time = "2024-08-06T20:31:40.178Z" },
    { url = "https://files.pythonhosted.org/packages/c7/7a/68bd47624dab8fd4afbfd3c48e3b79efe09098ae941de5b58abcbadff5cb/PyYAML-6.0.2-cp310-cp310-macosx_11_0_arm64.whl", hash = "sha256:29717114e51c84ddfba879543fb232a6ed60086602313ca38cce623c1d62cfbf", size = 171758, upload-time = "2024-08-06T20:31:42.173Z" },
    { url = "https://files.pythonhosted.org/packages/49/ee/14c54df452143b9ee9f0f29074d7ca5516a36edb0b4cc40c3f280131656f/PyYAML-6.0.2-cp310-cp310-manylinux_2_17_aarch64.manylinux2014_aarch64.whl", hash = "sha256:8824b5a04a04a047e72eea5cec3bc266db09e35de6bdfe34c9436ac5ee27d237", size = 718463, upload-time = "2024-08-06T20:31:44.263Z" },
    { url = "https://files.pythonhosted.org/packages/4d/61/de363a97476e766574650d742205be468921a7b532aa2499fcd886b62530/PyYAML-6.0.2-cp310-cp310-manylinux_2_17_s390x.manylinux2014_s390x.whl", hash = "sha256:7c36280e6fb8385e520936c3cb3b8042851904eba0e58d277dca80a5cfed590b", size = 719280, upload-time = "2024-08-06T20:31:50.199Z" },
    { url = "https://files.pythonhosted.org/packages/6b/4e/1523cb902fd98355e2e9ea5e5eb237cbc5f3ad5f3075fa65087aa0ecb669/PyYAML-6.0.2-cp310-cp310-manylinux_2_17_x86_64.manylinux2014_x86_64.whl", hash = "sha256:ec031d5d2feb36d1d1a24380e4db6d43695f3748343d99434e6f5f9156aaa2ed", size = 751239, upload-time = "2024-08-06T20:31:52.292Z" },
    { url = "https://files.pythonhosted.org/packages/b7/33/5504b3a9a4464893c32f118a9cc045190a91637b119a9c881da1cf6b7a72/PyYAML-6.0.2-cp310-cp310-musllinux_1_1_aarch64.whl", hash = "sha256:936d68689298c36b53b29f23c6dbb74de12b4ac12ca6cfe0e047bedceea56180", size = 695802, upload-time = "2024-08-06T20:31:53.836Z" },
    { url = "https://files.pythonhosted.org/packages/5c/20/8347dcabd41ef3a3cdc4f7b7a2aff3d06598c8779faa189cdbf878b626a4/PyYAML-6.0.2-cp310-cp310-musllinux_1_1_x86_64.whl", hash = "sha256:23502f431948090f597378482b4812b0caae32c22213aecf3b55325e049a6c68", size = 720527, upload-time = "2024-08-06T20:31:55.565Z" },
    { url = "https://files.pythonhosted.org/packages/be/aa/5afe99233fb360d0ff37377145a949ae258aaab831bde4792b32650a4378/PyYAML-6.0.2-cp310-cp310-win32.whl", hash = "sha256:2e99c6826ffa974fe6e27cdb5ed0021786b03fc98e5ee3c5bfe1fd5015f42b99", size = 144052, upload-time = "2024-08-06T20:31:56.914Z" },
    { url = "https://files.pythonhosted.org/packages/b5/84/0fa4b06f6d6c958d207620fc60005e241ecedceee58931bb20138e1e5776/PyYAML-6.0.2-cp310-cp310-win_amd64.whl", hash = "sha256:a4d3091415f010369ae4ed1fc6b79def9416358877534caf6a0fdd2146c87a3e", size = 161774, upload-time = "2024-08-06T20:31:58.304Z" },
    { url = "https://files.pythonhosted.org/packages/f8/aa/7af4e81f7acba21a4c6be026da38fd2b872ca46226673c89a758ebdc4fd2/PyYAML-6.0.2-cp311-cp311-macosx_10_9_x86_64.whl", hash = "sha256:cc1c1159b3d456576af7a3e4d1ba7e6924cb39de8f67111c735f6fc832082774", size = 184612, upload-time = "2024-08-06T20:32:03.408Z" },
    { url = "https://files.pythonhosted.org/packages/8b/62/b9faa998fd185f65c1371643678e4d58254add437edb764a08c5a98fb986/PyYAML-6.0.2-cp311-cp311-macosx_11_0_arm64.whl", hash = "sha256:1e2120ef853f59c7419231f3bf4e7021f1b936f6ebd222406c3b60212205d2ee", size = 172040, upload-time = "2024-08-06T20:32:04.926Z" },
    { url = "https://files.pythonhosted.org/packages/ad/0c/c804f5f922a9a6563bab712d8dcc70251e8af811fce4524d57c2c0fd49a4/PyYAML-6.0.2-cp311-cp311-manylinux_2_17_aarch64.manylinux2014_aarch64.whl", hash = "sha256:5d225db5a45f21e78dd9358e58a98702a0302f2659a3c6cd320564b75b86f47c", size = 736829, upload-time = "2024-08-06T20:32:06.459Z" },
    { url = "https://files.pythonhosted.org/packages/51/16/6af8d6a6b210c8e54f1406a6b9481febf9c64a3109c541567e35a49aa2e7/PyYAML-6.0.2-cp311-cp311-manylinux_2_17_s390x.manylinux2014_s390x.whl", hash = "sha256:5ac9328ec4831237bec75defaf839f7d4564be1e6b25ac710bd1a96321cc8317", size = 764167, upload-time = "2024-08-06T20:32:08.338Z" },
    { url = "https://files.pythonhosted.org/packages/75/e4/2c27590dfc9992f73aabbeb9241ae20220bd9452df27483b6e56d3975cc5/PyYAML-6.0.2-cp311-cp311-manylinux_2_17_x86_64.manylinux2014_x86_64.whl", hash = "sha256:3ad2a3decf9aaba3d29c8f537ac4b243e36bef957511b4766cb0057d32b0be85", size = 762952, upload-time = "2024-08-06T20:32:14.124Z" },
    { url = "https://files.pythonhosted.org/packages/9b/97/ecc1abf4a823f5ac61941a9c00fe501b02ac3ab0e373c3857f7d4b83e2b6/PyYAML-6.0.2-cp311-cp311-musllinux_1_1_aarch64.whl", hash = "sha256:ff3824dc5261f50c9b0dfb3be22b4567a6f938ccce4587b38952d85fd9e9afe4", size = 735301, upload-time = "2024-08-06T20:32:16.17Z" },
    { url = "https://files.pythonhosted.org/packages/45/73/0f49dacd6e82c9430e46f4a027baa4ca205e8b0a9dce1397f44edc23559d/PyYAML-6.0.2-cp311-cp311-musllinux_1_1_x86_64.whl", hash = "sha256:797b4f722ffa07cc8d62053e4cff1486fa6dc094105d13fea7b1de7d8bf71c9e", size = 756638, upload-time = "2024-08-06T20:32:18.555Z" },
    { url = "https://files.pythonhosted.org/packages/22/5f/956f0f9fc65223a58fbc14459bf34b4cc48dec52e00535c79b8db361aabd/PyYAML-6.0.2-cp311-cp311-win32.whl", hash = "sha256:11d8f3dd2b9c1207dcaf2ee0bbbfd5991f571186ec9cc78427ba5bd32afae4b5", size = 143850, upload-time = "2024-08-06T20:32:19.889Z" },
    { url = "https://files.pythonhosted.org/packages/ed/23/8da0bbe2ab9dcdd11f4f4557ccaf95c10b9811b13ecced089d43ce59c3c8/PyYAML-6.0.2-cp311-cp311-win_amd64.whl", hash = "sha256:e10ce637b18caea04431ce14fabcf5c64a1c61ec9c56b071a4b7ca131ca52d44", size = 161980, upload-time = "2024-08-06T20:32:21.273Z" },
    { url = "https://files.pythonhosted.org/packages/86/0c/c581167fc46d6d6d7ddcfb8c843a4de25bdd27e4466938109ca68492292c/PyYAML-6.0.2-cp312-cp312-macosx_10_9_x86_64.whl", hash = "sha256:c70c95198c015b85feafc136515252a261a84561b7b1d51e3384e0655ddf25ab", size = 183873, upload-time = "2024-08-06T20:32:25.131Z" },
    { url = "https://files.pythonhosted.org/packages/a8/0c/38374f5bb272c051e2a69281d71cba6fdb983413e6758b84482905e29a5d/PyYAML-6.0.2-cp312-cp312-macosx_11_0_arm64.whl", hash = "sha256:ce826d6ef20b1bc864f0a68340c8b3287705cae2f8b4b1d932177dcc76721725", size = 173302, upload-time = "2024-08-06T20:32:26.511Z" },
    { url = "https://files.pythonhosted.org/packages/c3/93/9916574aa8c00aa06bbac729972eb1071d002b8e158bd0e83a3b9a20a1f7/PyYAML-6.0.2-cp312-cp312-manylinux_2_17_aarch64.manylinux2014_aarch64.whl", hash = "sha256:1f71ea527786de97d1a0cc0eacd1defc0985dcf6b3f17bb77dcfc8c34bec4dc5", size = 739154, upload-time = "2024-08-06T20:32:28.363Z" },
    { url = "https://files.pythonhosted.org/packages/95/0f/b8938f1cbd09739c6da569d172531567dbcc9789e0029aa070856f123984/PyYAML-6.0.2-cp312-cp312-manylinux_2_17_s390x.manylinux2014_s390x.whl", hash = "sha256:9b22676e8097e9e22e36d6b7bda33190d0d400f345f23d4065d48f4ca7ae0425", size = 766223, upload-time = "2024-08-06T20:32:30.058Z" },
    { url = "https://files.pythonhosted.org/packages/b9/2b/614b4752f2e127db5cc206abc23a8c19678e92b23c3db30fc86ab731d3bd/PyYAML-6.0.2-cp312-cp312-manylinux_2_17_x86_64.manylinux2014_x86_64.whl", hash = "sha256:80bab7bfc629882493af4aa31a4cfa43a4c57c83813253626916b8c7ada83476", size = 767542, upload-time = "2024-08-06T20:32:31.881Z" },
    { url = "https://files.pythonhosted.org/packages/d4/00/dd137d5bcc7efea1836d6264f049359861cf548469d18da90cd8216cf05f/PyYAML-6.0.2-cp312-cp312-musllinux_1_1_aarch64.whl", hash = "sha256:0833f8694549e586547b576dcfaba4a6b55b9e96098b36cdc7ebefe667dfed48", size = 731164, upload-time = "2024-08-06T20:32:37.083Z" },
    { url = "https://files.pythonhosted.org/packages/c9/1f/4f998c900485e5c0ef43838363ba4a9723ac0ad73a9dc42068b12aaba4e4/PyYAML-6.0.2-cp312-cp312-musllinux_1_1_x86_64.whl", hash = "sha256:8b9c7197f7cb2738065c481a0461e50ad02f18c78cd75775628afb4d7137fb3b", size = 756611, upload-time = "2024-08-06T20:32:38.898Z" },
    { url = "https://files.pythonhosted.org/packages/df/d1/f5a275fdb252768b7a11ec63585bc38d0e87c9e05668a139fea92b80634c/PyYAML-6.0.2-cp312-cp312-win32.whl", hash = "sha256:ef6107725bd54b262d6dedcc2af448a266975032bc85ef0172c5f059da6325b4", size = 140591, upload-time = "2024-08-06T20:32:40.241Z" },
    { url = "https://files.pythonhosted.org/packages/0c/e8/4f648c598b17c3d06e8753d7d13d57542b30d56e6c2dedf9c331ae56312e/PyYAML-6.0.2-cp312-cp312-win_amd64.whl", hash = "sha256:7e7401d0de89a9a855c839bc697c079a4af81cf878373abd7dc625847d25cbd8", size = 156338, upload-time = "2024-08-06T20:32:41.93Z" },
    { url = "https://files.pythonhosted.org/packages/ef/e3/3af305b830494fa85d95f6d95ef7fa73f2ee1cc8ef5b495c7c3269fb835f/PyYAML-6.0.2-cp313-cp313-macosx_10_13_x86_64.whl", hash = "sha256:efdca5630322a10774e8e98e1af481aad470dd62c3170801852d752aa7a783ba", size = 181309, upload-time = "2024-08-06T20:32:43.4Z" },
    { url = "https://files.pythonhosted.org/packages/45/9f/3b1c20a0b7a3200524eb0076cc027a970d320bd3a6592873c85c92a08731/PyYAML-6.0.2-cp313-cp313-macosx_11_0_arm64.whl", hash = "sha256:50187695423ffe49e2deacb8cd10510bc361faac997de9efef88badc3bb9e2d1", size = 171679, upload-time = "2024-08-06T20:32:44.801Z" },
    { url = "https://files.pythonhosted.org/packages/7c/9a/337322f27005c33bcb656c655fa78325b730324c78620e8328ae28b64d0c/PyYAML-6.0.2-cp313-cp313-manylinux_2_17_aarch64.manylinux2014_aarch64.whl", hash = "sha256:0ffe8360bab4910ef1b9e87fb812d8bc0a308b0d0eef8c8f44e0254ab3b07133", size = 733428, upload-time = "2024-08-06T20:32:46.432Z" },
    { url = "https://files.pythonhosted.org/packages/a3/69/864fbe19e6c18ea3cc196cbe5d392175b4cf3d5d0ac1403ec3f2d237ebb5/PyYAML-6.0.2-cp313-cp313-manylinux_2_17_s390x.manylinux2014_s390x.whl", hash = "sha256:17e311b6c678207928d649faa7cb0d7b4c26a0ba73d41e99c4fff6b6c3276484", size = 763361, upload-time = "2024-08-06T20:32:51.188Z" },
    { url = "https://files.pythonhosted.org/packages/04/24/b7721e4845c2f162d26f50521b825fb061bc0a5afcf9a386840f23ea19fa/PyYAML-6.0.2-cp313-cp313-manylinux_2_17_x86_64.manylinux2014_x86_64.whl", hash = "sha256:70b189594dbe54f75ab3a1acec5f1e3faa7e8cf2f1e08d9b561cb41b845f69d5", size = 759523, upload-time = "2024-08-06T20:32:53.019Z" },
    { url = "https://files.pythonhosted.org/packages/2b/b2/e3234f59ba06559c6ff63c4e10baea10e5e7df868092bf9ab40e5b9c56b6/PyYAML-6.0.2-cp313-cp313-musllinux_1_1_aarch64.whl", hash = "sha256:41e4e3953a79407c794916fa277a82531dd93aad34e29c2a514c2c0c5fe971cc", size = 726660, upload-time = "2024-08-06T20:32:54.708Z" },
    { url = "https://files.pythonhosted.org/packages/fe/0f/25911a9f080464c59fab9027482f822b86bf0608957a5fcc6eaac85aa515/PyYAML-6.0.2-cp313-cp313-musllinux_1_1_x86_64.whl", hash = "sha256:68ccc6023a3400877818152ad9a1033e3db8625d899c72eacb5a668902e4d652", size = 751597, upload-time = "2024-08-06T20:32:56.985Z" },
    { url = "https://files.pythonhosted.org/packages/14/0d/e2c3b43bbce3cf6bd97c840b46088a3031085179e596d4929729d8d68270/PyYAML-6.0.2-cp313-cp313-win32.whl", hash = "sha256:bc2fa7c6b47d6bc618dd7fb02ef6fdedb1090ec036abab80d4681424b84c1183", size = 140527, upload-time = "2024-08-06T20:33:03.001Z" },
    { url = "https://files.pythonhosted.org/packages/fa/de/02b54f42487e3d3c6efb3f89428677074ca7bf43aae402517bc7cca949f3/PyYAML-6.0.2-cp313-cp313-win_amd64.whl", hash = "sha256:8388ee1976c416731879ac16da0aff3f63b286ffdd57cdeb95f3f2e085687563", size = 156446, upload-time = "2024-08-06T20:33:04.33Z" },
]

[[package]]
name = "regex"
version = "2024.11.6"
source = { registry = "https://pypi.org/simple" }
sdist = { url = "https://files.pythonhosted.org/packages/8e/5f/bd69653fbfb76cf8604468d3b4ec4c403197144c7bfe0e6a5fc9e02a07cb/regex-2024.11.6.tar.gz", hash = "sha256:7ab159b063c52a0333c884e4679f8d7a85112ee3078fe3d9004b2dd875585519", size = 399494, upload-time = "2024-11-06T20:12:31.635Z" }
wheels = [
    { url = "https://files.pythonhosted.org/packages/95/3c/4651f6b130c6842a8f3df82461a8950f923925db8b6961063e82744bddcc/regex-2024.11.6-cp310-cp310-macosx_10_9_universal2.whl", hash = "sha256:ff590880083d60acc0433f9c3f713c51f7ac6ebb9adf889c79a261ecf541aa91", size = 482674, upload-time = "2024-11-06T20:08:57.575Z" },
    { url = "https://files.pythonhosted.org/packages/15/51/9f35d12da8434b489c7b7bffc205c474a0a9432a889457026e9bc06a297a/regex-2024.11.6-cp310-cp310-macosx_10_9_x86_64.whl", hash = "sha256:658f90550f38270639e83ce492f27d2c8d2cd63805c65a13a14d36ca126753f0", size = 287684, upload-time = "2024-11-06T20:08:59.787Z" },
    { url = "https://files.pythonhosted.org/packages/bd/18/b731f5510d1b8fb63c6b6d3484bfa9a59b84cc578ac8b5172970e05ae07c/regex-2024.11.6-cp310-cp310-macosx_11_0_arm64.whl", hash = "sha256:164d8b7b3b4bcb2068b97428060b2a53be050085ef94eca7f240e7947f1b080e", size = 284589, upload-time = "2024-11-06T20:09:01.896Z" },
    { url = "https://files.pythonhosted.org/packages/78/a2/6dd36e16341ab95e4c6073426561b9bfdeb1a9c9b63ab1b579c2e96cb105/regex-2024.11.6-cp310-cp310-manylinux_2_17_aarch64.manylinux2014_aarch64.whl", hash = "sha256:d3660c82f209655a06b587d55e723f0b813d3a7db2e32e5e7dc64ac2a9e86fde", size = 782511, upload-time = "2024-11-06T20:09:04.062Z" },
    { url = "https://files.pythonhosted.org/packages/1b/2b/323e72d5d2fd8de0d9baa443e1ed70363ed7e7b2fb526f5950c5cb99c364/regex-2024.11.6-cp310-cp310-manylinux_2_17_ppc64le.manylinux2014_ppc64le.whl", hash = "sha256:d22326fcdef5e08c154280b71163ced384b428343ae16a5ab2b3354aed12436e", size = 821149, upload-time = "2024-11-06T20:09:06.237Z" },
    { url = "https://files.pythonhosted.org/packages/90/30/63373b9ea468fbef8a907fd273e5c329b8c9535fee36fc8dba5fecac475d/regex-2024.11.6-cp310-cp310-manylinux_2_17_s390x.manylinux2014_s390x.whl", hash = "sha256:f1ac758ef6aebfc8943560194e9fd0fa18bcb34d89fd8bd2af18183afd8da3a2", size = 809707, upload-time = "2024-11-06T20:09:07.715Z" },
    { url = "https://files.pythonhosted.org/packages/f2/98/26d3830875b53071f1f0ae6d547f1d98e964dd29ad35cbf94439120bb67a/regex-2024.11.6-cp310-cp310-manylinux_2_17_x86_64.manylinux2014_x86_64.whl", hash = "sha256:997d6a487ff00807ba810e0f8332c18b4eb8d29463cfb7c820dc4b6e7562d0cf", size = 781702, upload-time = "2024-11-06T20:09:10.101Z" },
    { url = "https://files.pythonhosted.org/packages/87/55/eb2a068334274db86208ab9d5599ffa63631b9f0f67ed70ea7c82a69bbc8/regex-2024.11.6-cp310-cp310-manylinux_2_5_i686.manylinux1_i686.manylinux_2_17_i686.manylinux2014_i686.whl", hash = "sha256:02a02d2bb04fec86ad61f3ea7f49c015a0681bf76abb9857f945d26159d2968c", size = 771976, upload-time = "2024-11-06T20:09:11.566Z" },
    { url = "https://files.pythonhosted.org/packages/74/c0/be707bcfe98254d8f9d2cff55d216e946f4ea48ad2fd8cf1428f8c5332ba/regex-2024.11.6-cp310-cp310-manylinux_2_5_x86_64.manylinux1_x86_64.manylinux_2_12_x86_64.manylinux2010_x86_64.whl", hash = "sha256:f02f93b92358ee3f78660e43b4b0091229260c5d5c408d17d60bf26b6c900e86", size = 697397, upload-time = "2024-11-06T20:09:13.119Z" },
    { url = "https://files.pythonhosted.org/packages/49/dc/bb45572ceb49e0f6509f7596e4ba7031f6819ecb26bc7610979af5a77f45/regex-2024.11.6-cp310-cp310-musllinux_1_2_aarch64.whl", hash = "sha256:06eb1be98df10e81ebaded73fcd51989dcf534e3c753466e4b60c4697a003b67", size = 768726, upload-time = "2024-11-06T20:09:14.85Z" },
    { url = "https://files.pythonhosted.org/packages/5a/db/f43fd75dc4c0c2d96d0881967897926942e935d700863666f3c844a72ce6/regex-2024.11.6-cp310-cp310-musllinux_1_2_i686.whl", hash = "sha256:040df6fe1a5504eb0f04f048e6d09cd7c7110fef851d7c567a6b6e09942feb7d", size = 775098, upload-time = "2024-11-06T20:09:16.504Z" },
    { url = "https://files.pythonhosted.org/packages/99/d7/f94154db29ab5a89d69ff893159b19ada89e76b915c1293e98603d39838c/regex-2024.11.6-cp310-cp310-musllinux_1_2_ppc64le.whl", hash = "sha256:fdabbfc59f2c6edba2a6622c647b716e34e8e3867e0ab975412c5c2f79b82da2", size = 839325, upload-time = "2024-11-06T20:09:18.698Z" },
    { url = "https://files.pythonhosted.org/packages/f7/17/3cbfab1f23356fbbf07708220ab438a7efa1e0f34195bf857433f79f1788/regex-2024.11.6-cp310-cp310-musllinux_1_2_s390x.whl", hash = "sha256:8447d2d39b5abe381419319f942de20b7ecd60ce86f16a23b0698f22e1b70008", size = 843277, upload-time = "2024-11-06T20:09:21.725Z" },
    { url = "https://files.pythonhosted.org/packages/7e/f2/48b393b51900456155de3ad001900f94298965e1cad1c772b87f9cfea011/regex-2024.11.6-cp310-cp310-musllinux_1_2_x86_64.whl", hash = "sha256:da8f5fc57d1933de22a9e23eec290a0d8a5927a5370d24bda9a6abe50683fe62", size = 773197, upload-time = "2024-11-06T20:09:24.092Z" },
    { url = "https://files.pythonhosted.org/packages/45/3f/ef9589aba93e084cd3f8471fded352826dcae8489b650d0b9b27bc5bba8a/regex-2024.11.6-cp310-cp310-win32.whl", hash = "sha256:b489578720afb782f6ccf2840920f3a32e31ba28a4b162e13900c3e6bd3f930e", size = 261714, upload-time = "2024-11-06T20:09:26.36Z" },
    { url = "https://files.pythonhosted.org/packages/42/7e/5f1b92c8468290c465fd50c5318da64319133231415a8aa6ea5ab995a815/regex-2024.11.6-cp310-cp310-win_amd64.whl", hash = "sha256:5071b2093e793357c9d8b2929dfc13ac5f0a6c650559503bb81189d0a3814519", size = 274042, upload-time = "2024-11-06T20:09:28.762Z" },
    { url = "https://files.pythonhosted.org/packages/58/58/7e4d9493a66c88a7da6d205768119f51af0f684fe7be7bac8328e217a52c/regex-2024.11.6-cp311-cp311-macosx_10_9_universal2.whl", hash = "sha256:5478c6962ad548b54a591778e93cd7c456a7a29f8eca9c49e4f9a806dcc5d638", size = 482669, upload-time = "2024-11-06T20:09:31.064Z" },
    { url = "https://files.pythonhosted.org/packages/34/4c/8f8e631fcdc2ff978609eaeef1d6994bf2f028b59d9ac67640ed051f1218/regex-2024.11.6-cp311-cp311-macosx_10_9_x86_64.whl", hash = "sha256:2c89a8cc122b25ce6945f0423dc1352cb9593c68abd19223eebbd4e56612c5b7", size = 287684, upload-time = "2024-11-06T20:09:32.915Z" },
    { url = "https://files.pythonhosted.org/packages/c5/1b/f0e4d13e6adf866ce9b069e191f303a30ab1277e037037a365c3aad5cc9c/regex-2024.11.6-cp311-cp311-macosx_11_0_arm64.whl", hash = "sha256:94d87b689cdd831934fa3ce16cc15cd65748e6d689f5d2b8f4f4df2065c9fa20", size = 284589, upload-time = "2024-11-06T20:09:35.504Z" },
    { url = "https://files.pythonhosted.org/packages/25/4d/ab21047f446693887f25510887e6820b93f791992994f6498b0318904d4a/regex-2024.11.6-cp311-cp311-manylinux_2_17_aarch64.manylinux2014_aarch64.whl", hash = "sha256:1062b39a0a2b75a9c694f7a08e7183a80c63c0d62b301418ffd9c35f55aaa114", size = 792121, upload-time = "2024-11-06T20:09:37.701Z" },
    { url = "https://files.pythonhosted.org/packages/45/ee/c867e15cd894985cb32b731d89576c41a4642a57850c162490ea34b78c3b/regex-2024.11.6-cp311-cp311-manylinux_2_17_ppc64le.manylinux2014_ppc64le.whl", hash = "sha256:167ed4852351d8a750da48712c3930b031f6efdaa0f22fa1933716bfcd6bf4a3", size = 831275, upload-time = "2024-11-06T20:09:40.371Z" },
    { url = "https://files.pythonhosted.org/packages/b3/12/b0f480726cf1c60f6536fa5e1c95275a77624f3ac8fdccf79e6727499e28/regex-2024.11.6-cp311-cp311-manylinux_2_17_s390x.manylinux2014_s390x.whl", hash = "sha256:2d548dafee61f06ebdb584080621f3e0c23fff312f0de1afc776e2a2ba99a74f", size = 818257, upload-time = "2024-11-06T20:09:43.059Z" },
    { url = "https://files.pythonhosted.org/packages/bf/ce/0d0e61429f603bac433910d99ef1a02ce45a8967ffbe3cbee48599e62d88/regex-2024.11.6-cp311-cp311-manylinux_2_17_x86_64.manylinux2014_x86_64.whl", hash = "sha256:f2a19f302cd1ce5dd01a9099aaa19cae6173306d1302a43b627f62e21cf18ac0", size = 792727, upload-time = "2024-11-06T20:09:48.19Z" },
    { url = "https://files.pythonhosted.org/packages/e4/c1/243c83c53d4a419c1556f43777ccb552bccdf79d08fda3980e4e77dd9137/regex-2024.11.6-cp311-cp311-manylinux_2_5_i686.manylinux1_i686.manylinux_2_17_i686.manylinux2014_i686.whl", hash = "sha256:bec9931dfb61ddd8ef2ebc05646293812cb6b16b60cf7c9511a832b6f1854b55", size = 780667, upload-time = "2024-11-06T20:09:49.828Z" },
    { url = "https://files.pythonhosted.org/packages/c5/f4/75eb0dd4ce4b37f04928987f1d22547ddaf6c4bae697623c1b05da67a8aa/regex-2024.11.6-cp311-cp311-musllinux_1_2_aarch64.whl", hash = "sha256:9714398225f299aa85267fd222f7142fcb5c769e73d7733344efc46f2ef5cf89", size = 776963, upload-time = "2024-11-06T20:09:51.819Z" },
    { url = "https://files.pythonhosted.org/packages/16/5d/95c568574e630e141a69ff8a254c2f188b4398e813c40d49228c9bbd9875/regex-2024.11.6-cp311-cp311-musllinux_1_2_i686.whl", hash = "sha256:202eb32e89f60fc147a41e55cb086db2a3f8cb82f9a9a88440dcfc5d37faae8d", size = 784700, upload-time = "2024-11-06T20:09:53.982Z" },
    { url = "https://files.pythonhosted.org/packages/8e/b5/f8495c7917f15cc6fee1e7f395e324ec3e00ab3c665a7dc9d27562fd5290/regex-2024.11.6-cp311-cp311-musllinux_1_2_ppc64le.whl", hash = "sha256:4181b814e56078e9b00427ca358ec44333765f5ca1b45597ec7446d3a1ef6e34", size = 848592, upload-time = "2024-11-06T20:09:56.222Z" },
    { url = "https://files.pythonhosted.org/packages/1c/80/6dd7118e8cb212c3c60b191b932dc57db93fb2e36fb9e0e92f72a5909af9/regex-2024.11.6-cp311-cp311-musllinux_1_2_s390x.whl", hash = "sha256:068376da5a7e4da51968ce4c122a7cd31afaaec4fccc7856c92f63876e57b51d", size = 852929, upload-time = "2024-11-06T20:09:58.642Z" },
    { url = "https://files.pythonhosted.org/packages/11/9b/5a05d2040297d2d254baf95eeeb6df83554e5e1df03bc1a6687fc4ba1f66/regex-2024.11.6-cp311-cp311-musllinux_1_2_x86_64.whl", hash = "sha256:ac10f2c4184420d881a3475fb2c6f4d95d53a8d50209a2500723d831036f7c45", size = 781213, upload-time = "2024-11-06T20:10:00.867Z" },
    { url = "https://files.pythonhosted.org/packages/26/b7/b14e2440156ab39e0177506c08c18accaf2b8932e39fb092074de733d868/regex-2024.11.6-cp311-cp311-win32.whl", hash = "sha256:c36f9b6f5f8649bb251a5f3f66564438977b7ef8386a52460ae77e6070d309d9", size = 261734, upload-time = "2024-11-06T20:10:03.361Z" },
    { url = "https://files.pythonhosted.org/packages/80/32/763a6cc01d21fb3819227a1cc3f60fd251c13c37c27a73b8ff4315433a8e/regex-2024.11.6-cp311-cp311-win_amd64.whl", hash = "sha256:02e28184be537f0e75c1f9b2f8847dc51e08e6e171c6bde130b2687e0c33cf60", size = 274052, upload-time = "2024-11-06T20:10:05.179Z" },
    { url = "https://files.pythonhosted.org/packages/ba/30/9a87ce8336b172cc232a0db89a3af97929d06c11ceaa19d97d84fa90a8f8/regex-2024.11.6-cp312-cp312-macosx_10_13_universal2.whl", hash = "sha256:52fb28f528778f184f870b7cf8f225f5eef0a8f6e3778529bdd40c7b3920796a", size = 483781, upload-time = "2024-11-06T20:10:07.07Z" },
    { url = "https://files.pythonhosted.org/packages/01/e8/00008ad4ff4be8b1844786ba6636035f7ef926db5686e4c0f98093612add/regex-2024.11.6-cp312-cp312-macosx_10_13_x86_64.whl", hash = "sha256:fdd6028445d2460f33136c55eeb1f601ab06d74cb3347132e1c24250187500d9", size = 288455, upload-time = "2024-11-06T20:10:09.117Z" },
    { url = "https://files.pythonhosted.org/packages/60/85/cebcc0aff603ea0a201667b203f13ba75d9fc8668fab917ac5b2de3967bc/regex-2024.11.6-cp312-cp312-macosx_11_0_arm64.whl", hash = "sha256:805e6b60c54bf766b251e94526ebad60b7de0c70f70a4e6210ee2891acb70bf2", size = 284759, upload-time = "2024-11-06T20:10:11.155Z" },
    { url = "https://files.pythonhosted.org/packages/94/2b/701a4b0585cb05472a4da28ee28fdfe155f3638f5e1ec92306d924e5faf0/regex-2024.11.6-cp312-cp312-manylinux_2_17_aarch64.manylinux2014_aarch64.whl", hash = "sha256:b85c2530be953a890eaffde05485238f07029600e8f098cdf1848d414a8b45e4", size = 794976, upload-time = "2024-11-06T20:10:13.24Z" },
    { url = "https://files.pythonhosted.org/packages/4b/bf/fa87e563bf5fee75db8915f7352e1887b1249126a1be4813837f5dbec965/regex-2024.11.6-cp312-cp312-manylinux_2_17_ppc64le.manylinux2014_ppc64le.whl", hash = "sha256:bb26437975da7dc36b7efad18aa9dd4ea569d2357ae6b783bf1118dabd9ea577", size = 833077, upload-time = "2024-11-06T20:10:15.37Z" },
    { url = "https://files.pythonhosted.org/packages/a1/56/7295e6bad94b047f4d0834e4779491b81216583c00c288252ef625c01d23/regex-2024.11.6-cp312-cp312-manylinux_2_17_s390x.manylinux2014_s390x.whl", hash = "sha256:abfa5080c374a76a251ba60683242bc17eeb2c9818d0d30117b4486be10c59d3", size = 823160, upload-time = "2024-11-06T20:10:19.027Z" },
    { url = "https://files.pythonhosted.org/packages/fb/13/e3b075031a738c9598c51cfbc4c7879e26729c53aa9cca59211c44235314/regex-2024.11.6-cp312-cp312-manylinux_2_17_x86_64.manylinux2014_x86_64.whl", hash = "sha256:70b7fa6606c2881c1db9479b0eaa11ed5dfa11c8d60a474ff0e095099f39d98e", size = 796896, upload-time = "2024-11-06T20:10:21.85Z" },
    { url = "https://files.pythonhosted.org/packages/24/56/0b3f1b66d592be6efec23a795b37732682520b47c53da5a32c33ed7d84e3/regex-2024.11.6-cp312-cp312-manylinux_2_5_i686.manylinux1_i686.manylinux_2_17_i686.manylinux2014_i686.whl", hash = "sha256:0c32f75920cf99fe6b6c539c399a4a128452eaf1af27f39bce8909c9a3fd8cbe", size = 783997, upload-time = "2024-11-06T20:10:24.329Z" },
    { url = "https://files.pythonhosted.org/packages/f9/a1/eb378dada8b91c0e4c5f08ffb56f25fcae47bf52ad18f9b2f33b83e6d498/regex-2024.11.6-cp312-cp312-musllinux_1_2_aarch64.whl", hash = "sha256:982e6d21414e78e1f51cf595d7f321dcd14de1f2881c5dc6a6e23bbbbd68435e", size = 781725, upload-time = "2024-11-06T20:10:28.067Z" },
    { url = "https://files.pythonhosted.org/packages/83/f2/033e7dec0cfd6dda93390089864732a3409246ffe8b042e9554afa9bff4e/regex-2024.11.6-cp312-cp312-musllinux_1_2_i686.whl", hash = "sha256:a7c2155f790e2fb448faed6dd241386719802296ec588a8b9051c1f5c481bc29", size = 789481, upload-time = "2024-11-06T20:10:31.612Z" },
    { url = "https://files.pythonhosted.org/packages/83/23/15d4552ea28990a74e7696780c438aadd73a20318c47e527b47a4a5a596d/regex-2024.11.6-cp312-cp312-musllinux_1_2_ppc64le.whl", hash = "sha256:149f5008d286636e48cd0b1dd65018548944e495b0265b45e1bffecce1ef7f39", size = 852896, upload-time = "2024-11-06T20:10:34.054Z" },
    { url = "https://files.pythonhosted.org/packages/e3/39/ed4416bc90deedbfdada2568b2cb0bc1fdb98efe11f5378d9892b2a88f8f/regex-2024.11.6-cp312-cp312-musllinux_1_2_s390x.whl", hash = "sha256:e5364a4502efca094731680e80009632ad6624084aff9a23ce8c8c6820de3e51", size = 860138, upload-time = "2024-11-06T20:10:36.142Z" },
    { url = "https://files.pythonhosted.org/packages/93/2d/dd56bb76bd8e95bbce684326302f287455b56242a4f9c61f1bc76e28360e/regex-2024.11.6-cp312-cp312-musllinux_1_2_x86_64.whl", hash = "sha256:0a86e7eeca091c09e021db8eb72d54751e527fa47b8d5787caf96d9831bd02ad", size = 787692, upload-time = "2024-11-06T20:10:38.394Z" },
    { url = "https://files.pythonhosted.org/packages/0b/55/31877a249ab7a5156758246b9c59539abbeba22461b7d8adc9e8475ff73e/regex-2024.11.6-cp312-cp312-win32.whl", hash = "sha256:32f9a4c643baad4efa81d549c2aadefaeba12249b2adc5af541759237eee1c54", size = 262135, upload-time = "2024-11-06T20:10:40.367Z" },
    { url = "https://files.pythonhosted.org/packages/38/ec/ad2d7de49a600cdb8dd78434a1aeffe28b9d6fc42eb36afab4a27ad23384/regex-2024.11.6-cp312-cp312-win_amd64.whl", hash = "sha256:a93c194e2df18f7d264092dc8539b8ffb86b45b899ab976aa15d48214138e81b", size = 273567, upload-time = "2024-11-06T20:10:43.467Z" },
    { url = "https://files.pythonhosted.org/packages/90/73/bcb0e36614601016552fa9344544a3a2ae1809dc1401b100eab02e772e1f/regex-2024.11.6-cp313-cp313-macosx_10_13_universal2.whl", hash = "sha256:a6ba92c0bcdf96cbf43a12c717eae4bc98325ca3730f6b130ffa2e3c3c723d84", size = 483525, upload-time = "2024-11-06T20:10:45.19Z" },
    { url = "https://files.pythonhosted.org/packages/0f/3f/f1a082a46b31e25291d830b369b6b0c5576a6f7fb89d3053a354c24b8a83/regex-2024.11.6-cp313-cp313-macosx_10_13_x86_64.whl", hash = "sha256:525eab0b789891ac3be914d36893bdf972d483fe66551f79d3e27146191a37d4", size = 288324, upload-time = "2024-11-06T20:10:47.177Z" },
    { url = "https://files.pythonhosted.org/packages/09/c9/4e68181a4a652fb3ef5099e077faf4fd2a694ea6e0f806a7737aff9e758a/regex-2024.11.6-cp313-cp313-macosx_11_0_arm64.whl", hash = "sha256:086a27a0b4ca227941700e0b31425e7a28ef1ae8e5e05a33826e17e47fbfdba0", size = 284617, upload-time = "2024-11-06T20:10:49.312Z" },
    { url = "https://files.pythonhosted.org/packages/fc/fd/37868b75eaf63843165f1d2122ca6cb94bfc0271e4428cf58c0616786dce/regex-2024.11.6-cp313-cp313-manylinux_2_17_aarch64.manylinux2014_aarch64.whl", hash = "sha256:bde01f35767c4a7899b7eb6e823b125a64de314a8ee9791367c9a34d56af18d0", size = 795023, upload-time = "2024-11-06T20:10:51.102Z" },
    { url = "https://files.pythonhosted.org/packages/c4/7c/d4cd9c528502a3dedb5c13c146e7a7a539a3853dc20209c8e75d9ba9d1b2/regex-2024.11.6-cp313-cp313-manylinux_2_17_ppc64le.manylinux2014_ppc64le.whl", hash = "sha256:b583904576650166b3d920d2bcce13971f6f9e9a396c673187f49811b2769dc7", size = 833072, upload-time = "2024-11-06T20:10:52.926Z" },
    { url = "https://files.pythonhosted.org/packages/4f/db/46f563a08f969159c5a0f0e722260568425363bea43bb7ae370becb66a67/regex-2024.11.6-cp313-cp313-manylinux_2_17_s390x.manylinux2014_s390x.whl", hash = "sha256:1c4de13f06a0d54fa0d5ab1b7138bfa0d883220965a29616e3ea61b35d5f5fc7", size = 823130, upload-time = "2024-11-06T20:10:54.828Z" },
    { url = "https://files.pythonhosted.org/packages/db/60/1eeca2074f5b87df394fccaa432ae3fc06c9c9bfa97c5051aed70e6e00c2/regex-2024.11.6-cp313-cp313-manylinux_2_17_x86_64.manylinux2014_x86_64.whl", hash = "sha256:3cde6e9f2580eb1665965ce9bf17ff4952f34f5b126beb509fee8f4e994f143c", size = 796857, upload-time = "2024-11-06T20:10:56.634Z" },
    { url = "https://files.pythonhosted.org/packages/10/db/ac718a08fcee981554d2f7bb8402f1faa7e868c1345c16ab1ebec54b0d7b/regex-2024.11.6-cp313-cp313-manylinux_2_5_i686.manylinux1_i686.manylinux_2_17_i686.manylinux2014_i686.whl", hash = "sha256:0d7f453dca13f40a02b79636a339c5b62b670141e63efd511d3f8f73fba162b3", size = 784006, upload-time = "2024-11-06T20:10:59.369Z" },
    { url = "https://files.pythonhosted.org/packages/c2/41/7da3fe70216cea93144bf12da2b87367590bcf07db97604edeea55dac9ad/regex-2024.11.6-cp313-cp313-musllinux_1_2_aarch64.whl", hash = "sha256:59dfe1ed21aea057a65c6b586afd2a945de04fc7db3de0a6e3ed5397ad491b07", size = 781650, upload-time = "2024-11-06T20:11:02.042Z" },
    { url = "https://files.pythonhosted.org/packages/a7/d5/880921ee4eec393a4752e6ab9f0fe28009435417c3102fc413f3fe81c4e5/regex-2024.11.6-cp313-cp313-musllinux_1_2_i686.whl", hash = "sha256:b97c1e0bd37c5cd7902e65f410779d39eeda155800b65fc4d04cc432efa9bc6e", size = 789545, upload-time = "2024-11-06T20:11:03.933Z" },
    { url = "https://files.pythonhosted.org/packages/dc/96/53770115e507081122beca8899ab7f5ae28ae790bfcc82b5e38976df6a77/regex-2024.11.6-cp313-cp313-musllinux_1_2_ppc64le.whl", hash = "sha256:f9d1e379028e0fc2ae3654bac3cbbef81bf3fd571272a42d56c24007979bafb6", size = 853045, upload-time = "2024-11-06T20:11:06.497Z" },
    { url = "https://files.pythonhosted.org/packages/31/d3/1372add5251cc2d44b451bd94f43b2ec78e15a6e82bff6a290ef9fd8f00a/regex-2024.11.6-cp313-cp313-musllinux_1_2_s390x.whl", hash = "sha256:13291b39131e2d002a7940fb176e120bec5145f3aeb7621be6534e46251912c4", size = 860182, upload-time = "2024-11-06T20:11:09.06Z" },
    { url = "https://files.pythonhosted.org/packages/ed/e3/c446a64984ea9f69982ba1a69d4658d5014bc7a0ea468a07e1a1265db6e2/regex-2024.11.6-cp313-cp313-musllinux_1_2_x86_64.whl", hash = "sha256:4f51f88c126370dcec4908576c5a627220da6c09d0bff31cfa89f2523843316d", size = 787733, upload-time = "2024-11-06T20:11:11.256Z" },
    { url = "https://files.pythonhosted.org/packages/2b/f1/e40c8373e3480e4f29f2692bd21b3e05f296d3afebc7e5dcf21b9756ca1c/regex-2024.11.6-cp313-cp313-win32.whl", hash = "sha256:63b13cfd72e9601125027202cad74995ab26921d8cd935c25f09c630436348ff", size = 262122, upload-time = "2024-11-06T20:11:13.161Z" },
    { url = "https://files.pythonhosted.org/packages/45/94/bc295babb3062a731f52621cdc992d123111282e291abaf23faa413443ea/regex-2024.11.6-cp313-cp313-win_amd64.whl", hash = "sha256:2b3361af3198667e99927da8b84c1b010752fa4b1115ee30beaa332cabc3ef1a", size = 273545, upload-time = "2024-11-06T20:11:15Z" },
]

[[package]]
name = "requests"
version = "2.32.3"
source = { registry = "https://pypi.org/simple" }
dependencies = [
    { name = "certifi" },
    { name = "charset-normalizer" },
    { name = "idna" },
    { name = "urllib3" },
]
sdist = { url = "https://files.pythonhosted.org/packages/63/70/2bf7780ad2d390a8d301ad0b550f1581eadbd9a20f896afe06353c2a2913/requests-2.32.3.tar.gz", hash = "sha256:55365417734eb18255590a9ff9eb97e9e1da868d4ccd6402399eaf68af20a760", size = 131218, upload-time = "2024-05-29T15:37:49.536Z" }
wheels = [
    { url = "https://files.pythonhosted.org/packages/f9/9b/335f9764261e915ed497fcdeb11df5dfd6f7bf257d4a6a2a686d80da4d54/requests-2.32.3-py3-none-any.whl", hash = "sha256:70761cfe03c773ceb22aa2f671b4757976145175cdfca038c02654d061d6dcc6", size = 64928, upload-time = "2024-05-29T15:37:47.027Z" },
]

[[package]]
name = "roman-numerals-py"
version = "3.1.0"
source = { registry = "https://pypi.org/simple" }
sdist = { url = "https://files.pythonhosted.org/packages/30/76/48fd56d17c5bdbdf65609abbc67288728a98ed4c02919428d4f52d23b24b/roman_numerals_py-3.1.0.tar.gz", hash = "sha256:be4bf804f083a4ce001b5eb7e3c0862479d10f94c936f6c4e5f250aa5ff5bd2d", size = 9017, upload-time = "2025-02-22T07:34:54.333Z" }
wheels = [
    { url = "https://files.pythonhosted.org/packages/53/97/d2cbbaa10c9b826af0e10fdf836e1bf344d9f0abb873ebc34d1f49642d3f/roman_numerals_py-3.1.0-py3-none-any.whl", hash = "sha256:9da2ad2fb670bcf24e81070ceb3be72f6c11c440d73bd579fbeca1e9f330954c", size = 7742, upload-time = "2025-02-22T07:34:52.422Z" },
]

[[package]]
name = "ruff"
version = "0.11.11"
source = { registry = "https://pypi.org/simple" }
sdist = { url = "https://files.pythonhosted.org/packages/b2/53/ae4857030d59286924a8bdb30d213d6ff22d8f0957e738d0289990091dd8/ruff-0.11.11.tar.gz", hash = "sha256:7774173cc7c1980e6bf67569ebb7085989a78a103922fb83ef3dfe230cd0687d", size = 4186707, upload-time = "2025-05-22T19:19:34.363Z" }
wheels = [
    { url = "https://files.pythonhosted.org/packages/b1/14/f2326676197bab099e2a24473158c21656fbf6a207c65f596ae15acb32b9/ruff-0.11.11-py3-none-linux_armv6l.whl", hash = "sha256:9924e5ae54125ed8958a4f7de320dab7380f6e9fa3195e3dc3b137c6842a0092", size = 10229049, upload-time = "2025-05-22T19:18:45.516Z" },
    { url = "https://files.pythonhosted.org/packages/9a/f3/bff7c92dd66c959e711688b2e0768e486bbca46b2f35ac319bb6cce04447/ruff-0.11.11-py3-none-macosx_10_12_x86_64.whl", hash = "sha256:c8a93276393d91e952f790148eb226658dd275cddfde96c6ca304873f11d2ae4", size = 11053601, upload-time = "2025-05-22T19:18:49.269Z" },
    { url = "https://files.pythonhosted.org/packages/e2/38/8e1a3efd0ef9d8259346f986b77de0f62c7a5ff4a76563b6b39b68f793b9/ruff-0.11.11-py3-none-macosx_11_0_arm64.whl", hash = "sha256:d6e333dbe2e6ae84cdedefa943dfd6434753ad321764fd937eef9d6b62022bcd", size = 10367421, upload-time = "2025-05-22T19:18:51.754Z" },
    { url = "https://files.pythonhosted.org/packages/b4/50/557ad9dd4fb9d0bf524ec83a090a3932d284d1a8b48b5906b13b72800e5f/ruff-0.11.11-py3-none-manylinux_2_17_aarch64.manylinux2014_aarch64.whl", hash = "sha256:7885d9a5e4c77b24e8c88aba8c80be9255fa22ab326019dac2356cff42089fc6", size = 10581980, upload-time = "2025-05-22T19:18:54.011Z" },
    { url = "https://files.pythonhosted.org/packages/c4/b2/e2ed82d6e2739ece94f1bdbbd1d81b712d3cdaf69f0a1d1f1a116b33f9ad/ruff-0.11.11-py3-none-manylinux_2_17_armv7l.manylinux2014_armv7l.whl", hash = "sha256:1b5ab797fcc09121ed82e9b12b6f27e34859e4227080a42d090881be888755d4", size = 10089241, upload-time = "2025-05-22T19:18:56.041Z" },
    { url = "https://files.pythonhosted.org/packages/3d/9f/b4539f037a5302c450d7c695c82f80e98e48d0d667ecc250e6bdeb49b5c3/ruff-0.11.11-py3-none-manylinux_2_17_i686.manylinux2014_i686.whl", hash = "sha256:e231ff3132c1119ece836487a02785f099a43992b95c2f62847d29bace3c75ac", size = 11699398, upload-time = "2025-05-22T19:18:58.248Z" },
    { url = "https://files.pythonhosted.org/packages/61/fb/32e029d2c0b17df65e6eaa5ce7aea5fbeaed22dddd9fcfbbf5fe37c6e44e/ruff-0.11.11-py3-none-manylinux_2_17_ppc64.manylinux2014_ppc64.whl", hash = "sha256:a97c9babe1d4081037a90289986925726b802d180cca784ac8da2bbbc335f709", size = 12427955, upload-time = "2025-05-22T19:19:00.981Z" },
    { url = "https://files.pythonhosted.org/packages/6e/e3/160488dbb11f18c8121cfd588e38095ba779ae208292765972f7732bfd95/ruff-0.11.11-py3-none-manylinux_2_17_ppc64le.manylinux2014_ppc64le.whl", hash = "sha256:d8c4ddcbe8a19f59f57fd814b8b117d4fcea9bee7c0492e6cf5fdc22cfa563c8", size = 12069803, upload-time = "2025-05-22T19:19:03.258Z" },
    { url = "https://files.pythonhosted.org/packages/ff/16/3b006a875f84b3d0bff24bef26b8b3591454903f6f754b3f0a318589dcc3/ruff-0.11.11-py3-none-manylinux_2_17_s390x.manylinux2014_s390x.whl", hash = "sha256:6224076c344a7694c6fbbb70d4f2a7b730f6d47d2a9dc1e7f9d9bb583faf390b", size = 11242630, upload-time = "2025-05-22T19:19:05.871Z" },
    { url = "https://files.pythonhosted.org/packages/65/0d/0338bb8ac0b97175c2d533e9c8cdc127166de7eb16d028a43c5ab9e75abd/ruff-0.11.11-py3-none-manylinux_2_17_x86_64.manylinux2014_x86_64.whl", hash = "sha256:882821fcdf7ae8db7a951df1903d9cb032bbe838852e5fc3c2b6c3ab54e39875", size = 11507310, upload-time = "2025-05-22T19:19:08.584Z" },
    { url = "https://files.pythonhosted.org/packages/6f/bf/d7130eb26174ce9b02348b9f86d5874eafbf9f68e5152e15e8e0a392e4a3/ruff-0.11.11-py3-none-musllinux_1_2_aarch64.whl", hash = "sha256:dcec2d50756463d9df075a26a85a6affbc1b0148873da3997286caf1ce03cae1", size = 10441144, upload-time = "2025-05-22T19:19:13.621Z" },
    { url = "https://files.pythonhosted.org/packages/b3/f3/4be2453b258c092ff7b1761987cf0749e70ca1340cd1bfb4def08a70e8d8/ruff-0.11.11-py3-none-musllinux_1_2_armv7l.whl", hash = "sha256:99c28505ecbaeb6594701a74e395b187ee083ee26478c1a795d35084d53ebd81", size = 10081987, upload-time = "2025-05-22T19:19:15.821Z" },
    { url = "https://files.pythonhosted.org/packages/6c/6e/dfa4d2030c5b5c13db158219f2ec67bf333e8a7748dccf34cfa2a6ab9ebc/ruff-0.11.11-py3-none-musllinux_1_2_i686.whl", hash = "sha256:9263f9e5aa4ff1dec765e99810f1cc53f0c868c5329b69f13845f699fe74f639", size = 11073922, upload-time = "2025-05-22T19:19:18.104Z" },
    { url = "https://files.pythonhosted.org/packages/ff/f4/f7b0b0c3d32b593a20ed8010fa2c1a01f2ce91e79dda6119fcc51d26c67b/ruff-0.11.11-py3-none-musllinux_1_2_x86_64.whl", hash = "sha256:64ac6f885e3ecb2fdbb71de2701d4e34526651f1e8503af8fb30d4915a3fe345", size = 11568537, upload-time = "2025-05-22T19:19:20.889Z" },
    { url = "https://files.pythonhosted.org/packages/d2/46/0e892064d0adc18bcc81deed9aaa9942a27fd2cd9b1b7791111ce468c25f/ruff-0.11.11-py3-none-win32.whl", hash = "sha256:1adcb9a18802268aaa891ffb67b1c94cd70578f126637118e8099b8e4adcf112", size = 10536492, upload-time = "2025-05-22T19:19:23.642Z" },
    { url = "https://files.pythonhosted.org/packages/1b/d9/232e79459850b9f327e9f1dc9c047a2a38a6f9689e1ec30024841fc4416c/ruff-0.11.11-py3-none-win_amd64.whl", hash = "sha256:748b4bb245f11e91a04a4ff0f96e386711df0a30412b9fe0c74d5bdc0e4a531f", size = 11612562, upload-time = "2025-05-22T19:19:27.013Z" },
    { url = "https://files.pythonhosted.org/packages/ce/eb/09c132cff3cc30b2e7244191dcce69437352d6d6709c0adf374f3e6f476e/ruff-0.11.11-py3-none-win_arm64.whl", hash = "sha256:6c51f136c0364ab1b774767aa8b86331bd8e9d414e2d107db7a2189f35ea1f7b", size = 10735951, upload-time = "2025-05-22T19:19:30.043Z" },
]

[[package]]
name = "safetensors"
version = "0.5.3"
source = { registry = "https://pypi.org/simple" }
sdist = { url = "https://files.pythonhosted.org/packages/71/7e/2d5d6ee7b40c0682315367ec7475693d110f512922d582fef1bd4a63adc3/safetensors-0.5.3.tar.gz", hash = "sha256:b6b0d6ecacec39a4fdd99cc19f4576f5219ce858e6fd8dbe7609df0b8dc56965", size = 67210, upload-time = "2025-02-26T09:15:13.155Z" }
wheels = [
    { url = "https://files.pythonhosted.org/packages/18/ae/88f6c49dbd0cc4da0e08610019a3c78a7d390879a919411a410a1876d03a/safetensors-0.5.3-cp38-abi3-macosx_10_12_x86_64.whl", hash = "sha256:bd20eb133db8ed15b40110b7c00c6df51655a2998132193de2f75f72d99c7073", size = 436917, upload-time = "2025-02-26T09:15:03.702Z" },
    { url = "https://files.pythonhosted.org/packages/b8/3b/11f1b4a2f5d2ab7da34ecc062b0bc301f2be024d110a6466726bec8c055c/safetensors-0.5.3-cp38-abi3-macosx_11_0_arm64.whl", hash = "sha256:21d01c14ff6c415c485616b8b0bf961c46b3b343ca59110d38d744e577f9cce7", size = 418419, upload-time = "2025-02-26T09:15:01.765Z" },
    { url = "https://files.pythonhosted.org/packages/5d/9a/add3e6fef267658075c5a41573c26d42d80c935cdc992384dfae435feaef/safetensors-0.5.3-cp38-abi3-manylinux_2_17_aarch64.manylinux2014_aarch64.whl", hash = "sha256:11bce6164887cd491ca75c2326a113ba934be596e22b28b1742ce27b1d076467", size = 459493, upload-time = "2025-02-26T09:14:51.812Z" },
    { url = "https://files.pythonhosted.org/packages/df/5c/bf2cae92222513cc23b3ff85c4a1bb2811a2c3583ac0f8e8d502751de934/safetensors-0.5.3-cp38-abi3-manylinux_2_17_armv7l.manylinux2014_armv7l.whl", hash = "sha256:4a243be3590bc3301c821da7a18d87224ef35cbd3e5f5727e4e0728b8172411e", size = 472400, upload-time = "2025-02-26T09:14:53.549Z" },
    { url = "https://files.pythonhosted.org/packages/58/11/7456afb740bd45782d0f4c8e8e1bb9e572f1bf82899fb6ace58af47b4282/safetensors-0.5.3-cp38-abi3-manylinux_2_17_ppc64le.manylinux2014_ppc64le.whl", hash = "sha256:8bd84b12b1670a6f8e50f01e28156422a2bc07fb16fc4e98bded13039d688a0d", size = 522891, upload-time = "2025-02-26T09:14:55.717Z" },
    { url = "https://files.pythonhosted.org/packages/57/3d/fe73a9d2ace487e7285f6e157afee2383bd1ddb911b7cb44a55cf812eae3/safetensors-0.5.3-cp38-abi3-manylinux_2_17_s390x.manylinux2014_s390x.whl", hash = "sha256:391ac8cab7c829452175f871fcaf414aa1e292b5448bd02620f675a7f3e7abb9", size = 537694, upload-time = "2025-02-26T09:14:57.036Z" },
    { url = "https://files.pythonhosted.org/packages/a6/f8/dae3421624fcc87a89d42e1898a798bc7ff72c61f38973a65d60df8f124c/safetensors-0.5.3-cp38-abi3-manylinux_2_17_x86_64.manylinux2014_x86_64.whl", hash = "sha256:cead1fa41fc54b1e61089fa57452e8834f798cb1dc7a09ba3524f1eb08e0317a", size = 471642, upload-time = "2025-02-26T09:15:00.544Z" },
    { url = "https://files.pythonhosted.org/packages/ce/20/1fbe16f9b815f6c5a672f5b760951e20e17e43f67f231428f871909a37f6/safetensors-0.5.3-cp38-abi3-manylinux_2_5_i686.manylinux1_i686.whl", hash = "sha256:1077f3e94182d72618357b04b5ced540ceb71c8a813d3319f1aba448e68a770d", size = 502241, upload-time = "2025-02-26T09:14:58.303Z" },
    { url = "https://files.pythonhosted.org/packages/5f/18/8e108846b506487aa4629fe4116b27db65c3dde922de2c8e0cc1133f3f29/safetensors-0.5.3-cp38-abi3-musllinux_1_2_aarch64.whl", hash = "sha256:799021e78287bac619c7b3f3606730a22da4cda27759ddf55d37c8db7511c74b", size = 638001, upload-time = "2025-02-26T09:15:05.79Z" },
    { url = "https://files.pythonhosted.org/packages/82/5a/c116111d8291af6c8c8a8b40628fe833b9db97d8141c2a82359d14d9e078/safetensors-0.5.3-cp38-abi3-musllinux_1_2_armv7l.whl", hash = "sha256:df26da01aaac504334644e1b7642fa000bfec820e7cef83aeac4e355e03195ff", size = 734013, upload-time = "2025-02-26T09:15:07.892Z" },
    { url = "https://files.pythonhosted.org/packages/7d/ff/41fcc4d3b7de837963622e8610d998710705bbde9a8a17221d85e5d0baad/safetensors-0.5.3-cp38-abi3-musllinux_1_2_i686.whl", hash = "sha256:32c3ef2d7af8b9f52ff685ed0bc43913cdcde135089ae322ee576de93eae5135", size = 670687, upload-time = "2025-02-26T09:15:09.979Z" },
    { url = "https://files.pythonhosted.org/packages/40/ad/2b113098e69c985a3d8fbda4b902778eae4a35b7d5188859b4a63d30c161/safetensors-0.5.3-cp38-abi3-musllinux_1_2_x86_64.whl", hash = "sha256:37f1521be045e56fc2b54c606d4455573e717b2d887c579ee1dbba5f868ece04", size = 643147, upload-time = "2025-02-26T09:15:11.185Z" },
    { url = "https://files.pythonhosted.org/packages/0a/0c/95aeb51d4246bd9a3242d3d8349c1112b4ee7611a4b40f0c5c93b05f001d/safetensors-0.5.3-cp38-abi3-win32.whl", hash = "sha256:cfc0ec0846dcf6763b0ed3d1846ff36008c6e7290683b61616c4b040f6a54ace", size = 296677, upload-time = "2025-02-26T09:15:16.554Z" },
    { url = "https://files.pythonhosted.org/packages/69/e2/b011c38e5394c4c18fb5500778a55ec43ad6106126e74723ffaee246f56e/safetensors-0.5.3-cp38-abi3-win_amd64.whl", hash = "sha256:836cbbc320b47e80acd40e44c8682db0e8ad7123209f69b093def21ec7cafd11", size = 308878, upload-time = "2025-02-26T09:15:14.99Z" },
]

[[package]]
name = "setuptools"
version = "80.8.0"
source = { registry = "https://pypi.org/simple" }
sdist = { url = "https://files.pythonhosted.org/packages/8d/d2/ec1acaaff45caed5c2dedb33b67055ba9d4e96b091094df90762e60135fe/setuptools-80.8.0.tar.gz", hash = "sha256:49f7af965996f26d43c8ae34539c8d99c5042fbff34302ea151eaa9c207cd257", size = 1319720, upload-time = "2025-05-20T14:02:53.503Z" }
wheels = [
    { url = "https://files.pythonhosted.org/packages/58/29/93c53c098d301132196c3238c312825324740851d77a8500a2462c0fd888/setuptools-80.8.0-py3-none-any.whl", hash = "sha256:95a60484590d24103af13b686121328cc2736bee85de8936383111e421b9edc0", size = 1201470, upload-time = "2025-05-20T14:02:51.348Z" },
]

[[package]]
name = "six"
version = "1.17.0"
source = { registry = "https://pypi.org/simple" }
sdist = { url = "https://files.pythonhosted.org/packages/94/e7/b2c673351809dca68a0e064b6af791aa332cf192da575fd474ed7d6f16a2/six-1.17.0.tar.gz", hash = "sha256:ff70335d468e7eb6ec65b95b99d3a2836546063f63acc5171de367e834932a81", size = 34031, upload-time = "2024-12-04T17:35:28.174Z" }
wheels = [
    { url = "https://files.pythonhosted.org/packages/b7/ce/149a00dd41f10bc29e5921b496af8b574d8413afcd5e30dfa0ed46c2cc5e/six-1.17.0-py2.py3-none-any.whl", hash = "sha256:4721f391ed90541fddacab5acf947aa0d3dc7d27b2e1e8eda2be8970586c3274", size = 11050, upload-time = "2024-12-04T17:35:26.475Z" },
]

[[package]]
name = "snowballstemmer"
version = "3.0.1"
source = { registry = "https://pypi.org/simple" }
sdist = { url = "https://files.pythonhosted.org/packages/75/a7/9810d872919697c9d01295633f5d574fb416d47e535f258272ca1f01f447/snowballstemmer-3.0.1.tar.gz", hash = "sha256:6d5eeeec8e9f84d4d56b847692bacf79bc2c8e90c7f80ca4444ff8b6f2e52895", size = 105575, upload-time = "2025-05-09T16:34:51.843Z" }
wheels = [
    { url = "https://files.pythonhosted.org/packages/c8/78/3565d011c61f5a43488987ee32b6f3f656e7f107ac2782dd57bdd7d91d9a/snowballstemmer-3.0.1-py3-none-any.whl", hash = "sha256:6cd7b3897da8d6c9ffb968a6781fa6532dce9c3618a4b127d920dab764a19064", size = 103274, upload-time = "2025-05-09T16:34:50.371Z" },
]

[[package]]
name = "sphinx"
version = "8.1.3"
source = { registry = "https://pypi.org/simple" }
resolution-markers = [
    "python_full_version < '3.11'",
]
dependencies = [
    { name = "alabaster", marker = "python_full_version < '3.11'" },
    { name = "babel", marker = "python_full_version < '3.11'" },
    { name = "colorama", marker = "python_full_version < '3.11' and sys_platform == 'win32'" },
    { name = "docutils", marker = "python_full_version < '3.11'" },
    { name = "imagesize", marker = "python_full_version < '3.11'" },
    { name = "jinja2", marker = "python_full_version < '3.11'" },
    { name = "packaging", marker = "python_full_version < '3.11'" },
    { name = "pygments", marker = "python_full_version < '3.11'" },
    { name = "requests", marker = "python_full_version < '3.11'" },
    { name = "snowballstemmer", marker = "python_full_version < '3.11'" },
    { name = "sphinxcontrib-applehelp", marker = "python_full_version < '3.11'" },
    { name = "sphinxcontrib-devhelp", marker = "python_full_version < '3.11'" },
    { name = "sphinxcontrib-htmlhelp", marker = "python_full_version < '3.11'" },
    { name = "sphinxcontrib-jsmath", marker = "python_full_version < '3.11'" },
    { name = "sphinxcontrib-qthelp", marker = "python_full_version < '3.11'" },
    { name = "sphinxcontrib-serializinghtml", marker = "python_full_version < '3.11'" },
    { name = "tomli", marker = "python_full_version < '3.11'" },
]
sdist = { url = "https://files.pythonhosted.org/packages/6f/6d/be0b61178fe2cdcb67e2a92fc9ebb488e3c51c4f74a36a7824c0adf23425/sphinx-8.1.3.tar.gz", hash = "sha256:43c1911eecb0d3e161ad78611bc905d1ad0e523e4ddc202a58a821773dc4c927", size = 8184611, upload-time = "2024-10-13T20:27:13.93Z" }
wheels = [
    { url = "https://files.pythonhosted.org/packages/26/60/1ddff83a56d33aaf6f10ec8ce84b4c007d9368b21008876fceda7e7381ef/sphinx-8.1.3-py3-none-any.whl", hash = "sha256:09719015511837b76bf6e03e42eb7595ac8c2e41eeb9c29c5b755c6b677992a2", size = 3487125, upload-time = "2024-10-13T20:27:10.448Z" },
]

[[package]]
name = "sphinx"
version = "8.2.3"
source = { registry = "https://pypi.org/simple" }
resolution-markers = [
    "python_full_version >= '3.12'",
    "python_full_version == '3.11.*'",
]
dependencies = [
    { name = "alabaster", marker = "python_full_version >= '3.11'" },
    { name = "babel", marker = "python_full_version >= '3.11'" },
    { name = "colorama", marker = "python_full_version >= '3.11' and sys_platform == 'win32'" },
    { name = "docutils", marker = "python_full_version >= '3.11'" },
    { name = "imagesize", marker = "python_full_version >= '3.11'" },
    { name = "jinja2", marker = "python_full_version >= '3.11'" },
    { name = "packaging", marker = "python_full_version >= '3.11'" },
    { name = "pygments", marker = "python_full_version >= '3.11'" },
    { name = "requests", marker = "python_full_version >= '3.11'" },
    { name = "roman-numerals-py", marker = "python_full_version >= '3.11'" },
    { name = "snowballstemmer", marker = "python_full_version >= '3.11'" },
    { name = "sphinxcontrib-applehelp", marker = "python_full_version >= '3.11'" },
    { name = "sphinxcontrib-devhelp", marker = "python_full_version >= '3.11'" },
    { name = "sphinxcontrib-htmlhelp", marker = "python_full_version >= '3.11'" },
    { name = "sphinxcontrib-jsmath", marker = "python_full_version >= '3.11'" },
    { name = "sphinxcontrib-qthelp", marker = "python_full_version >= '3.11'" },
    { name = "sphinxcontrib-serializinghtml", marker = "python_full_version >= '3.11'" },
]
sdist = { url = "https://files.pythonhosted.org/packages/38/ad/4360e50ed56cb483667b8e6dadf2d3fda62359593faabbe749a27c4eaca6/sphinx-8.2.3.tar.gz", hash = "sha256:398ad29dee7f63a75888314e9424d40f52ce5a6a87ae88e7071e80af296ec348", size = 8321876, upload-time = "2025-03-02T22:31:59.658Z" }
wheels = [
    { url = "https://files.pythonhosted.org/packages/31/53/136e9eca6e0b9dc0e1962e2c908fbea2e5ac000c2a2fbd9a35797958c48b/sphinx-8.2.3-py3-none-any.whl", hash = "sha256:4405915165f13521d875a8c29c8970800a0141c14cc5416a38feca4ea5d9b9c3", size = 3589741, upload-time = "2025-03-02T22:31:56.836Z" },
]

[[package]]
name = "sphinxcontrib-applehelp"
version = "2.0.0"
source = { registry = "https://pypi.org/simple" }
sdist = { url = "https://files.pythonhosted.org/packages/ba/6e/b837e84a1a704953c62ef8776d45c3e8d759876b4a84fe14eba2859106fe/sphinxcontrib_applehelp-2.0.0.tar.gz", hash = "sha256:2f29ef331735ce958efa4734873f084941970894c6090408b079c61b2e1c06d1", size = 20053, upload-time = "2024-07-29T01:09:00.465Z" }
wheels = [
    { url = "https://files.pythonhosted.org/packages/5d/85/9ebeae2f76e9e77b952f4b274c27238156eae7979c5421fba91a28f4970d/sphinxcontrib_applehelp-2.0.0-py3-none-any.whl", hash = "sha256:4cd3f0ec4ac5dd9c17ec65e9ab272c9b867ea77425228e68ecf08d6b28ddbdb5", size = 119300, upload-time = "2024-07-29T01:08:58.99Z" },
]

[[package]]
name = "sphinxcontrib-devhelp"
version = "2.0.0"
source = { registry = "https://pypi.org/simple" }
sdist = { url = "https://files.pythonhosted.org/packages/f6/d2/5beee64d3e4e747f316bae86b55943f51e82bb86ecd325883ef65741e7da/sphinxcontrib_devhelp-2.0.0.tar.gz", hash = "sha256:411f5d96d445d1d73bb5d52133377b4248ec79db5c793ce7dbe59e074b4dd1ad", size = 12967, upload-time = "2024-07-29T01:09:23.417Z" }
wheels = [
    { url = "https://files.pythonhosted.org/packages/35/7a/987e583882f985fe4d7323774889ec58049171828b58c2217e7f79cdf44e/sphinxcontrib_devhelp-2.0.0-py3-none-any.whl", hash = "sha256:aefb8b83854e4b0998877524d1029fd3e6879210422ee3780459e28a1f03a8a2", size = 82530, upload-time = "2024-07-29T01:09:21.945Z" },
]

[[package]]
name = "sphinxcontrib-htmlhelp"
version = "2.1.0"
source = { registry = "https://pypi.org/simple" }
sdist = { url = "https://files.pythonhosted.org/packages/43/93/983afd9aa001e5201eab16b5a444ed5b9b0a7a010541e0ddfbbfd0b2470c/sphinxcontrib_htmlhelp-2.1.0.tar.gz", hash = "sha256:c9e2916ace8aad64cc13a0d233ee22317f2b9025b9cf3295249fa985cc7082e9", size = 22617, upload-time = "2024-07-29T01:09:37.889Z" }
wheels = [
    { url = "https://files.pythonhosted.org/packages/0a/7b/18a8c0bcec9182c05a0b3ec2a776bba4ead82750a55ff798e8d406dae604/sphinxcontrib_htmlhelp-2.1.0-py3-none-any.whl", hash = "sha256:166759820b47002d22914d64a075ce08f4c46818e17cfc9470a9786b759b19f8", size = 98705, upload-time = "2024-07-29T01:09:36.407Z" },
]

[[package]]
name = "sphinxcontrib-jsmath"
version = "1.0.1"
source = { registry = "https://pypi.org/simple" }
sdist = { url = "https://files.pythonhosted.org/packages/b2/e8/9ed3830aeed71f17c026a07a5097edcf44b692850ef215b161b8ad875729/sphinxcontrib-jsmath-1.0.1.tar.gz", hash = "sha256:a9925e4a4587247ed2191a22df5f6970656cb8ca2bd6284309578f2153e0c4b8", size = 5787, upload-time = "2019-01-21T16:10:16.347Z" }
wheels = [
    { url = "https://files.pythonhosted.org/packages/c2/42/4c8646762ee83602e3fb3fbe774c2fac12f317deb0b5dbeeedd2d3ba4b77/sphinxcontrib_jsmath-1.0.1-py2.py3-none-any.whl", hash = "sha256:2ec2eaebfb78f3f2078e73666b1415417a116cc848b72e5172e596c871103178", size = 5071, upload-time = "2019-01-21T16:10:14.333Z" },
]

[[package]]
name = "sphinxcontrib-qthelp"
version = "2.0.0"
source = { registry = "https://pypi.org/simple" }
sdist = { url = "https://files.pythonhosted.org/packages/68/bc/9104308fc285eb3e0b31b67688235db556cd5b0ef31d96f30e45f2e51cae/sphinxcontrib_qthelp-2.0.0.tar.gz", hash = "sha256:4fe7d0ac8fc171045be623aba3e2a8f613f8682731f9153bb2e40ece16b9bbab", size = 17165, upload-time = "2024-07-29T01:09:56.435Z" }
wheels = [
    { url = "https://files.pythonhosted.org/packages/27/83/859ecdd180cacc13b1f7e857abf8582a64552ea7a061057a6c716e790fce/sphinxcontrib_qthelp-2.0.0-py3-none-any.whl", hash = "sha256:b18a828cdba941ccd6ee8445dbe72ffa3ef8cbe7505d8cd1fa0d42d3f2d5f3eb", size = 88743, upload-time = "2024-07-29T01:09:54.885Z" },
]

[[package]]
name = "sphinxcontrib-serializinghtml"
version = "2.0.0"
source = { registry = "https://pypi.org/simple" }
sdist = { url = "https://files.pythonhosted.org/packages/3b/44/6716b257b0aa6bfd51a1b31665d1c205fb12cb5ad56de752dfa15657de2f/sphinxcontrib_serializinghtml-2.0.0.tar.gz", hash = "sha256:e9d912827f872c029017a53f0ef2180b327c3f7fd23c87229f7a8e8b70031d4d", size = 16080, upload-time = "2024-07-29T01:10:09.332Z" }
wheels = [
    { url = "https://files.pythonhosted.org/packages/52/a7/d2782e4e3f77c8450f727ba74a8f12756d5ba823d81b941f1b04da9d033a/sphinxcontrib_serializinghtml-2.0.0-py3-none-any.whl", hash = "sha256:6e2cb0eef194e10c27ec0023bfeb25badbbb5868244cf5bc5bdc04e4464bf331", size = 92072, upload-time = "2024-07-29T01:10:08.203Z" },
]

[[package]]
name = "sympy"
version = "1.14.0"
source = { registry = "https://pypi.org/simple" }
dependencies = [
    { name = "mpmath" },
]
sdist = { url = "https://files.pythonhosted.org/packages/83/d3/803453b36afefb7c2bb238361cd4ae6125a569b4db67cd9e79846ba2d68c/sympy-1.14.0.tar.gz", hash = "sha256:d3d3fe8df1e5a0b42f0e7bdf50541697dbe7d23746e894990c030e2b05e72517", size = 7793921, upload-time = "2025-04-27T18:05:01.611Z" }
wheels = [
    { url = "https://files.pythonhosted.org/packages/a2/09/77d55d46fd61b4a135c444fc97158ef34a095e5681d0a6c10b75bf356191/sympy-1.14.0-py3-none-any.whl", hash = "sha256:e091cc3e99d2141a0ba2847328f5479b05d94a6635cb96148ccb3f34671bd8f5", size = 6299353, upload-time = "2025-04-27T18:04:59.103Z" },
]

[[package]]
name = "tokenizers"
version = "0.21.1"
source = { registry = "https://pypi.org/simple" }
dependencies = [
    { name = "huggingface-hub" },
]
sdist = { url = "https://files.pythonhosted.org/packages/92/76/5ac0c97f1117b91b7eb7323dcd61af80d72f790b4df71249a7850c195f30/tokenizers-0.21.1.tar.gz", hash = "sha256:a1bb04dc5b448985f86ecd4b05407f5a8d97cb2c0532199b2a302a604a0165ab", size = 343256, upload-time = "2025-03-13T10:51:18.189Z" }
wheels = [
    { url = "https://files.pythonhosted.org/packages/a5/1f/328aee25f9115bf04262e8b4e5a2050b7b7cf44b59c74e982db7270c7f30/tokenizers-0.21.1-cp39-abi3-macosx_10_12_x86_64.whl", hash = "sha256:e78e413e9e668ad790a29456e677d9d3aa50a9ad311a40905d6861ba7692cf41", size = 2780767, upload-time = "2025-03-13T10:51:09.459Z" },
    { url = "https://files.pythonhosted.org/packages/ae/1a/4526797f3719b0287853f12c5ad563a9be09d446c44ac784cdd7c50f76ab/tokenizers-0.21.1-cp39-abi3-macosx_11_0_arm64.whl", hash = "sha256:cd51cd0a91ecc801633829fcd1fda9cf8682ed3477c6243b9a095539de4aecf3", size = 2650555, upload-time = "2025-03-13T10:51:07.692Z" },
    { url = "https://files.pythonhosted.org/packages/4d/7a/a209b29f971a9fdc1da86f917fe4524564924db50d13f0724feed37b2a4d/tokenizers-0.21.1-cp39-abi3-manylinux_2_17_aarch64.manylinux2014_aarch64.whl", hash = "sha256:28da6b72d4fb14ee200a1bd386ff74ade8992d7f725f2bde2c495a9a98cf4d9f", size = 2937541, upload-time = "2025-03-13T10:50:56.679Z" },
    { url = "https://files.pythonhosted.org/packages/3c/1e/b788b50ffc6191e0b1fc2b0d49df8cff16fe415302e5ceb89f619d12c5bc/tokenizers-0.21.1-cp39-abi3-manylinux_2_17_armv7l.manylinux2014_armv7l.whl", hash = "sha256:34d8cfde551c9916cb92014e040806122295a6800914bab5865deb85623931cf", size = 2819058, upload-time = "2025-03-13T10:50:59.525Z" },
    { url = "https://files.pythonhosted.org/packages/36/aa/3626dfa09a0ecc5b57a8c58eeaeb7dd7ca9a37ad9dd681edab5acd55764c/tokenizers-0.21.1-cp39-abi3-manylinux_2_17_i686.manylinux2014_i686.whl", hash = "sha256:aaa852d23e125b73d283c98f007e06d4595732104b65402f46e8ef24b588d9f8", size = 3133278, upload-time = "2025-03-13T10:51:04.678Z" },
    { url = "https://files.pythonhosted.org/packages/a4/4d/8fbc203838b3d26269f944a89459d94c858f5b3f9a9b6ee9728cdcf69161/tokenizers-0.21.1-cp39-abi3-manylinux_2_17_ppc64le.manylinux2014_ppc64le.whl", hash = "sha256:a21a15d5c8e603331b8a59548bbe113564136dc0f5ad8306dd5033459a226da0", size = 3144253, upload-time = "2025-03-13T10:51:01.261Z" },
    { url = "https://files.pythonhosted.org/packages/d8/1b/2bd062adeb7c7511b847b32e356024980c0ffcf35f28947792c2d8ad2288/tokenizers-0.21.1-cp39-abi3-manylinux_2_17_s390x.manylinux2014_s390x.whl", hash = "sha256:2fdbd4c067c60a0ac7eca14b6bd18a5bebace54eb757c706b47ea93204f7a37c", size = 3398225, upload-time = "2025-03-13T10:51:03.243Z" },
    { url = "https://files.pythonhosted.org/packages/8a/63/38be071b0c8e06840bc6046991636bcb30c27f6bb1e670f4f4bc87cf49cc/tokenizers-0.21.1-cp39-abi3-manylinux_2_17_x86_64.manylinux2014_x86_64.whl", hash = "sha256:2dd9a0061e403546f7377df940e866c3e678d7d4e9643d0461ea442b4f89e61a", size = 3038874, upload-time = "2025-03-13T10:51:06.235Z" },
    { url = "https://files.pythonhosted.org/packages/ec/83/afa94193c09246417c23a3c75a8a0a96bf44ab5630a3015538d0c316dd4b/tokenizers-0.21.1-cp39-abi3-musllinux_1_2_aarch64.whl", hash = "sha256:db9484aeb2e200c43b915a1a0150ea885e35f357a5a8fabf7373af333dcc8dbf", size = 9014448, upload-time = "2025-03-13T10:51:10.927Z" },
    { url = "https://files.pythonhosted.org/packages/ae/b3/0e1a37d4f84c0f014d43701c11eb8072704f6efe8d8fc2dcdb79c47d76de/tokenizers-0.21.1-cp39-abi3-musllinux_1_2_armv7l.whl", hash = "sha256:ed248ab5279e601a30a4d67bdb897ecbe955a50f1e7bb62bd99f07dd11c2f5b6", size = 8937877, upload-time = "2025-03-13T10:51:12.688Z" },
    { url = "https://files.pythonhosted.org/packages/ac/33/ff08f50e6d615eb180a4a328c65907feb6ded0b8f990ec923969759dc379/tokenizers-0.21.1-cp39-abi3-musllinux_1_2_i686.whl", hash = "sha256:9ac78b12e541d4ce67b4dfd970e44c060a2147b9b2a21f509566d556a509c67d", size = 9186645, upload-time = "2025-03-13T10:51:14.723Z" },
    { url = "https://files.pythonhosted.org/packages/5f/aa/8ae85f69a9f6012c6f8011c6f4aa1c96154c816e9eea2e1b758601157833/tokenizers-0.21.1-cp39-abi3-musllinux_1_2_x86_64.whl", hash = "sha256:e5a69c1a4496b81a5ee5d2c1f3f7fbdf95e90a0196101b0ee89ed9956b8a168f", size = 9384380, upload-time = "2025-03-13T10:51:16.526Z" },
    { url = "https://files.pythonhosted.org/packages/e8/5b/a5d98c89f747455e8b7a9504910c865d5e51da55e825a7ae641fb5ff0a58/tokenizers-0.21.1-cp39-abi3-win32.whl", hash = "sha256:1039a3a5734944e09de1d48761ade94e00d0fa760c0e0551151d4dd851ba63e3", size = 2239506, upload-time = "2025-03-13T10:51:20.643Z" },
    { url = "https://files.pythonhosted.org/packages/e6/b6/072a8e053ae600dcc2ac0da81a23548e3b523301a442a6ca900e92ac35be/tokenizers-0.21.1-cp39-abi3-win_amd64.whl", hash = "sha256:0f0dcbcc9f6e13e675a66d7a5f2f225a736745ce484c1a4e07476a89ccdad382", size = 2435481, upload-time = "2025-03-13T10:51:19.243Z" },
]

[[package]]
name = "toml"
version = "0.10.2"
source = { registry = "https://pypi.org/simple" }
sdist = { url = "https://files.pythonhosted.org/packages/be/ba/1f744cdc819428fc6b5084ec34d9b30660f6f9daaf70eead706e3203ec3c/toml-0.10.2.tar.gz", hash = "sha256:b3bda1d108d5dd99f4a20d24d9c348e91c4db7ab1b749200bded2f839ccbe68f", size = 22253, upload-time = "2020-11-01T01:40:22.204Z" }
wheels = [
    { url = "https://files.pythonhosted.org/packages/44/6f/7120676b6d73228c96e17f1f794d8ab046fc910d781c8d151120c3f1569e/toml-0.10.2-py2.py3-none-any.whl", hash = "sha256:806143ae5bfb6a3c6e736a764057db0e6a0e05e338b5630894a5f779cabb4f9b", size = 16588, upload-time = "2020-11-01T01:40:20.672Z" },
]

[[package]]
name = "tomli"
version = "2.2.1"
source = { registry = "https://pypi.org/simple" }
sdist = { url = "https://files.pythonhosted.org/packages/18/87/302344fed471e44a87289cf4967697d07e532f2421fdaf868a303cbae4ff/tomli-2.2.1.tar.gz", hash = "sha256:cd45e1dc79c835ce60f7404ec8119f2eb06d38b1deba146f07ced3bbc44505ff", size = 17175, upload-time = "2024-11-27T22:38:36.873Z" }
wheels = [
    { url = "https://files.pythonhosted.org/packages/43/ca/75707e6efa2b37c77dadb324ae7d9571cb424e61ea73fad7c56c2d14527f/tomli-2.2.1-cp311-cp311-macosx_10_9_x86_64.whl", hash = "sha256:678e4fa69e4575eb77d103de3df8a895e1591b48e740211bd1067378c69e8249", size = 131077, upload-time = "2024-11-27T22:37:54.956Z" },
    { url = "https://files.pythonhosted.org/packages/c7/16/51ae563a8615d472fdbffc43a3f3d46588c264ac4f024f63f01283becfbb/tomli-2.2.1-cp311-cp311-macosx_11_0_arm64.whl", hash = "sha256:023aa114dd824ade0100497eb2318602af309e5a55595f76b626d6d9f3b7b0a6", size = 123429, upload-time = "2024-11-27T22:37:56.698Z" },
    { url = "https://files.pythonhosted.org/packages/f1/dd/4f6cd1e7b160041db83c694abc78e100473c15d54620083dbd5aae7b990e/tomli-2.2.1-cp311-cp311-manylinux_2_17_aarch64.manylinux2014_aarch64.whl", hash = "sha256:ece47d672db52ac607a3d9599a9d48dcb2f2f735c6c2d1f34130085bb12b112a", size = 226067, upload-time = "2024-11-27T22:37:57.63Z" },
    { url = "https://files.pythonhosted.org/packages/a9/6b/c54ede5dc70d648cc6361eaf429304b02f2871a345bbdd51e993d6cdf550/tomli-2.2.1-cp311-cp311-manylinux_2_17_x86_64.manylinux2014_x86_64.whl", hash = "sha256:6972ca9c9cc9f0acaa56a8ca1ff51e7af152a9f87fb64623e31d5c83700080ee", size = 236030, upload-time = "2024-11-27T22:37:59.344Z" },
    { url = "https://files.pythonhosted.org/packages/1f/47/999514fa49cfaf7a92c805a86c3c43f4215621855d151b61c602abb38091/tomli-2.2.1-cp311-cp311-manylinux_2_5_i686.manylinux1_i686.manylinux_2_17_i686.manylinux2014_i686.whl", hash = "sha256:c954d2250168d28797dd4e3ac5cf812a406cd5a92674ee4c8f123c889786aa8e", size = 240898, upload-time = "2024-11-27T22:38:00.429Z" },
    { url = "https://files.pythonhosted.org/packages/73/41/0a01279a7ae09ee1573b423318e7934674ce06eb33f50936655071d81a24/tomli-2.2.1-cp311-cp311-musllinux_1_2_aarch64.whl", hash = "sha256:8dd28b3e155b80f4d54beb40a441d366adcfe740969820caf156c019fb5c7ec4", size = 229894, upload-time = "2024-11-27T22:38:02.094Z" },
    { url = "https://files.pythonhosted.org/packages/55/18/5d8bc5b0a0362311ce4d18830a5d28943667599a60d20118074ea1b01bb7/tomli-2.2.1-cp311-cp311-musllinux_1_2_i686.whl", hash = "sha256:e59e304978767a54663af13c07b3d1af22ddee3bb2fb0618ca1593e4f593a106", size = 245319, upload-time = "2024-11-27T22:38:03.206Z" },
    { url = "https://files.pythonhosted.org/packages/92/a3/7ade0576d17f3cdf5ff44d61390d4b3febb8a9fc2b480c75c47ea048c646/tomli-2.2.1-cp311-cp311-musllinux_1_2_x86_64.whl", hash = "sha256:33580bccab0338d00994d7f16f4c4ec25b776af3ffaac1ed74e0b3fc95e885a8", size = 238273, upload-time = "2024-11-27T22:38:04.217Z" },
    { url = "https://files.pythonhosted.org/packages/72/6f/fa64ef058ac1446a1e51110c375339b3ec6be245af9d14c87c4a6412dd32/tomli-2.2.1-cp311-cp311-win32.whl", hash = "sha256:465af0e0875402f1d226519c9904f37254b3045fc5084697cefb9bdde1ff99ff", size = 98310, upload-time = "2024-11-27T22:38:05.908Z" },
    { url = "https://files.pythonhosted.org/packages/6a/1c/4a2dcde4a51b81be3530565e92eda625d94dafb46dbeb15069df4caffc34/tomli-2.2.1-cp311-cp311-win_amd64.whl", hash = "sha256:2d0f2fdd22b02c6d81637a3c95f8cd77f995846af7414c5c4b8d0545afa1bc4b", size = 108309, upload-time = "2024-11-27T22:38:06.812Z" },
    { url = "https://files.pythonhosted.org/packages/52/e1/f8af4c2fcde17500422858155aeb0d7e93477a0d59a98e56cbfe75070fd0/tomli-2.2.1-cp312-cp312-macosx_10_13_x86_64.whl", hash = "sha256:4a8f6e44de52d5e6c657c9fe83b562f5f4256d8ebbfe4ff922c495620a7f6cea", size = 132762, upload-time = "2024-11-27T22:38:07.731Z" },
    { url = "https://files.pythonhosted.org/packages/03/b8/152c68bb84fc00396b83e7bbddd5ec0bd3dd409db4195e2a9b3e398ad2e3/tomli-2.2.1-cp312-cp312-macosx_11_0_arm64.whl", hash = "sha256:8d57ca8095a641b8237d5b079147646153d22552f1c637fd3ba7f4b0b29167a8", size = 123453, upload-time = "2024-11-27T22:38:09.384Z" },
    { url = "https://files.pythonhosted.org/packages/c8/d6/fc9267af9166f79ac528ff7e8c55c8181ded34eb4b0e93daa767b8841573/tomli-2.2.1-cp312-cp312-manylinux_2_17_aarch64.manylinux2014_aarch64.whl", hash = "sha256:4e340144ad7ae1533cb897d406382b4b6fede8890a03738ff1683af800d54192", size = 233486, upload-time = "2024-11-27T22:38:10.329Z" },
    { url = "https://files.pythonhosted.org/packages/5c/51/51c3f2884d7bab89af25f678447ea7d297b53b5a3b5730a7cb2ef6069f07/tomli-2.2.1-cp312-cp312-manylinux_2_17_x86_64.manylinux2014_x86_64.whl", hash = "sha256:db2b95f9de79181805df90bedc5a5ab4c165e6ec3fe99f970d0e302f384ad222", size = 242349, upload-time = "2024-11-27T22:38:11.443Z" },
    { url = "https://files.pythonhosted.org/packages/ab/df/bfa89627d13a5cc22402e441e8a931ef2108403db390ff3345c05253935e/tomli-2.2.1-cp312-cp312-manylinux_2_5_i686.manylinux1_i686.manylinux_2_17_i686.manylinux2014_i686.whl", hash = "sha256:40741994320b232529c802f8bc86da4e1aa9f413db394617b9a256ae0f9a7f77", size = 252159, upload-time = "2024-11-27T22:38:13.099Z" },
    { url = "https://files.pythonhosted.org/packages/9e/6e/fa2b916dced65763a5168c6ccb91066f7639bdc88b48adda990db10c8c0b/tomli-2.2.1-cp312-cp312-musllinux_1_2_aarch64.whl", hash = "sha256:400e720fe168c0f8521520190686ef8ef033fb19fc493da09779e592861b78c6", size = 237243, upload-time = "2024-11-27T22:38:14.766Z" },
    { url = "https://files.pythonhosted.org/packages/b4/04/885d3b1f650e1153cbb93a6a9782c58a972b94ea4483ae4ac5cedd5e4a09/tomli-2.2.1-cp312-cp312-musllinux_1_2_i686.whl", hash = "sha256:02abe224de6ae62c19f090f68da4e27b10af2b93213d36cf44e6e1c5abd19fdd", size = 259645, upload-time = "2024-11-27T22:38:15.843Z" },
    { url = "https://files.pythonhosted.org/packages/9c/de/6b432d66e986e501586da298e28ebeefd3edc2c780f3ad73d22566034239/tomli-2.2.1-cp312-cp312-musllinux_1_2_x86_64.whl", hash = "sha256:b82ebccc8c8a36f2094e969560a1b836758481f3dc360ce9a3277c65f374285e", size = 244584, upload-time = "2024-11-27T22:38:17.645Z" },
    { url = "https://files.pythonhosted.org/packages/1c/9a/47c0449b98e6e7d1be6cbac02f93dd79003234ddc4aaab6ba07a9a7482e2/tomli-2.2.1-cp312-cp312-win32.whl", hash = "sha256:889f80ef92701b9dbb224e49ec87c645ce5df3fa2cc548664eb8a25e03127a98", size = 98875, upload-time = "2024-11-27T22:38:19.159Z" },
    { url = "https://files.pythonhosted.org/packages/ef/60/9b9638f081c6f1261e2688bd487625cd1e660d0a85bd469e91d8db969734/tomli-2.2.1-cp312-cp312-win_amd64.whl", hash = "sha256:7fc04e92e1d624a4a63c76474610238576942d6b8950a2d7f908a340494e67e4", size = 109418, upload-time = "2024-11-27T22:38:20.064Z" },
    { url = "https://files.pythonhosted.org/packages/04/90/2ee5f2e0362cb8a0b6499dc44f4d7d48f8fff06d28ba46e6f1eaa61a1388/tomli-2.2.1-cp313-cp313-macosx_10_13_x86_64.whl", hash = "sha256:f4039b9cbc3048b2416cc57ab3bda989a6fcf9b36cf8937f01a6e731b64f80d7", size = 132708, upload-time = "2024-11-27T22:38:21.659Z" },
    { url = "https://files.pythonhosted.org/packages/c0/ec/46b4108816de6b385141f082ba99e315501ccd0a2ea23db4a100dd3990ea/tomli-2.2.1-cp313-cp313-macosx_11_0_arm64.whl", hash = "sha256:286f0ca2ffeeb5b9bd4fcc8d6c330534323ec51b2f52da063b11c502da16f30c", size = 123582, upload-time = "2024-11-27T22:38:22.693Z" },
    { url = "https://files.pythonhosted.org/packages/a0/bd/b470466d0137b37b68d24556c38a0cc819e8febe392d5b199dcd7f578365/tomli-2.2.1-cp313-cp313-manylinux_2_17_aarch64.manylinux2014_aarch64.whl", hash = "sha256:a92ef1a44547e894e2a17d24e7557a5e85a9e1d0048b0b5e7541f76c5032cb13", size = 232543, upload-time = "2024-11-27T22:38:24.367Z" },
    { url = "https://files.pythonhosted.org/packages/d9/e5/82e80ff3b751373f7cead2815bcbe2d51c895b3c990686741a8e56ec42ab/tomli-2.2.1-cp313-cp313-manylinux_2_17_x86_64.manylinux2014_x86_64.whl", hash = "sha256:9316dc65bed1684c9a98ee68759ceaed29d229e985297003e494aa825ebb0281", size = 241691, upload-time = "2024-11-27T22:38:26.081Z" },
    { url = "https://files.pythonhosted.org/packages/05/7e/2a110bc2713557d6a1bfb06af23dd01e7dde52b6ee7dadc589868f9abfac/tomli-2.2.1-cp313-cp313-manylinux_2_5_i686.manylinux1_i686.manylinux_2_17_i686.manylinux2014_i686.whl", hash = "sha256:e85e99945e688e32d5a35c1ff38ed0b3f41f43fad8df0bdf79f72b2ba7bc5272", size = 251170, upload-time = "2024-11-27T22:38:27.921Z" },
    { url = "https://files.pythonhosted.org/packages/64/7b/22d713946efe00e0adbcdfd6d1aa119ae03fd0b60ebed51ebb3fa9f5a2e5/tomli-2.2.1-cp313-cp313-musllinux_1_2_aarch64.whl", hash = "sha256:ac065718db92ca818f8d6141b5f66369833d4a80a9d74435a268c52bdfa73140", size = 236530, upload-time = "2024-11-27T22:38:29.591Z" },
    { url = "https://files.pythonhosted.org/packages/38/31/3a76f67da4b0cf37b742ca76beaf819dca0ebef26d78fc794a576e08accf/tomli-2.2.1-cp313-cp313-musllinux_1_2_i686.whl", hash = "sha256:d920f33822747519673ee656a4b6ac33e382eca9d331c87770faa3eef562aeb2", size = 258666, upload-time = "2024-11-27T22:38:30.639Z" },
    { url = "https://files.pythonhosted.org/packages/07/10/5af1293da642aded87e8a988753945d0cf7e00a9452d3911dd3bb354c9e2/tomli-2.2.1-cp313-cp313-musllinux_1_2_x86_64.whl", hash = "sha256:a198f10c4d1b1375d7687bc25294306e551bf1abfa4eace6650070a5c1ae2744", size = 243954, upload-time = "2024-11-27T22:38:31.702Z" },
    { url = "https://files.pythonhosted.org/packages/5b/b9/1ed31d167be802da0fc95020d04cd27b7d7065cc6fbefdd2f9186f60d7bd/tomli-2.2.1-cp313-cp313-win32.whl", hash = "sha256:d3f5614314d758649ab2ab3a62d4f2004c825922f9e370b29416484086b264ec", size = 98724, upload-time = "2024-11-27T22:38:32.837Z" },
    { url = "https://files.pythonhosted.org/packages/c7/32/b0963458706accd9afcfeb867c0f9175a741bf7b19cd424230714d722198/tomli-2.2.1-cp313-cp313-win_amd64.whl", hash = "sha256:a38aa0308e754b0e3c67e344754dff64999ff9b513e691d0e786265c93583c69", size = 109383, upload-time = "2024-11-27T22:38:34.455Z" },
    { url = "https://files.pythonhosted.org/packages/6e/c2/61d3e0f47e2b74ef40a68b9e6ad5984f6241a942f7cd3bbfbdbd03861ea9/tomli-2.2.1-py3-none-any.whl", hash = "sha256:cb55c73c5f4408779d0cf3eef9f762b9c9f147a77de7b258bef0a5628adc85cc", size = 14257, upload-time = "2024-11-27T22:38:35.385Z" },
]

[[package]]
name = "torch"
version = "2.7.0"
source = { registry = "https://pypi.org/simple" }
dependencies = [
    { name = "filelock" },
    { name = "fsspec" },
    { name = "jinja2" },
    { name = "networkx" },
    { name = "nvidia-cublas-cu12", marker = "platform_machine == 'x86_64' and sys_platform == 'linux'" },
    { name = "nvidia-cuda-cupti-cu12", marker = "platform_machine == 'x86_64' and sys_platform == 'linux'" },
    { name = "nvidia-cuda-nvrtc-cu12", marker = "platform_machine == 'x86_64' and sys_platform == 'linux'" },
    { name = "nvidia-cuda-runtime-cu12", marker = "platform_machine == 'x86_64' and sys_platform == 'linux'" },
    { name = "nvidia-cudnn-cu12", marker = "platform_machine == 'x86_64' and sys_platform == 'linux'" },
    { name = "nvidia-cufft-cu12", marker = "platform_machine == 'x86_64' and sys_platform == 'linux'" },
    { name = "nvidia-cufile-cu12", marker = "platform_machine == 'x86_64' and sys_platform == 'linux'" },
    { name = "nvidia-curand-cu12", marker = "platform_machine == 'x86_64' and sys_platform == 'linux'" },
    { name = "nvidia-cusolver-cu12", marker = "platform_machine == 'x86_64' and sys_platform == 'linux'" },
    { name = "nvidia-cusparse-cu12", marker = "platform_machine == 'x86_64' and sys_platform == 'linux'" },
    { name = "nvidia-cusparselt-cu12", marker = "platform_machine == 'x86_64' and sys_platform == 'linux'" },
    { name = "nvidia-nccl-cu12", marker = "platform_machine == 'x86_64' and sys_platform == 'linux'" },
    { name = "nvidia-nvjitlink-cu12", marker = "platform_machine == 'x86_64' and sys_platform == 'linux'" },
    { name = "nvidia-nvtx-cu12", marker = "platform_machine == 'x86_64' and sys_platform == 'linux'" },
    { name = "setuptools", marker = "python_full_version >= '3.12'" },
    { name = "sympy" },
    { name = "triton", marker = "platform_machine == 'x86_64' and sys_platform == 'linux'" },
    { name = "typing-extensions" },
]
wheels = [
    { url = "https://files.pythonhosted.org/packages/46/c2/3fb87940fa160d956ee94d644d37b99a24b9c05a4222bf34f94c71880e28/torch-2.7.0-cp310-cp310-manylinux_2_28_aarch64.whl", hash = "sha256:c9afea41b11e1a1ab1b258a5c31afbd646d6319042bfe4f231b408034b51128b", size = 99158447, upload-time = "2025-04-23T14:35:10.557Z" },
    { url = "https://files.pythonhosted.org/packages/cc/2c/91d1de65573fce563f5284e69d9c56b57289625cffbbb6d533d5d56c36a5/torch-2.7.0-cp310-cp310-manylinux_2_28_x86_64.whl", hash = "sha256:0b9960183b6e5b71239a3e6c883d8852c304e691c0b2955f7045e8a6d05b9183", size = 865164221, upload-time = "2025-04-23T14:33:27.864Z" },
    { url = "https://files.pythonhosted.org/packages/7f/7e/1b1cc4e0e7cc2666cceb3d250eef47a205f0821c330392cf45eb08156ce5/torch-2.7.0-cp310-cp310-win_amd64.whl", hash = "sha256:2ad79d0d8c2a20a37c5df6052ec67c2078a2c4e9a96dd3a8b55daaff6d28ea29", size = 212521189, upload-time = "2025-04-23T14:34:53.898Z" },
    { url = "https://files.pythonhosted.org/packages/dc/0b/b2b83f30b8e84a51bf4f96aa3f5f65fdf7c31c591cc519310942339977e2/torch-2.7.0-cp310-none-macosx_11_0_arm64.whl", hash = "sha256:34e0168ed6de99121612d72224e59b2a58a83dae64999990eada7260c5dd582d", size = 68559462, upload-time = "2025-04-23T14:35:39.889Z" },
    { url = "https://files.pythonhosted.org/packages/40/da/7378d16cc636697f2a94f791cb496939b60fb8580ddbbef22367db2c2274/torch-2.7.0-cp311-cp311-manylinux_2_28_aarch64.whl", hash = "sha256:2b7813e904757b125faf1a9a3154e1d50381d539ced34da1992f52440567c156", size = 99159397, upload-time = "2025-04-23T14:35:35.304Z" },
    { url = "https://files.pythonhosted.org/packages/0e/6b/87fcddd34df9f53880fa1f0c23af7b6b96c935856473faf3914323588c40/torch-2.7.0-cp311-cp311-manylinux_2_28_x86_64.whl", hash = "sha256:fd5cfbb4c3bbadd57ad1b27d56a28008f8d8753733411a140fcfb84d7f933a25", size = 865183681, upload-time = "2025-04-23T14:34:21.802Z" },
    { url = "https://files.pythonhosted.org/packages/13/85/6c1092d4b06c3db1ed23d4106488750917156af0b24ab0a2d9951830b0e9/torch-2.7.0-cp311-cp311-win_amd64.whl", hash = "sha256:58df8d5c2eeb81305760282b5069ea4442791a6bbf0c74d9069b7b3304ff8a37", size = 212520100, upload-time = "2025-04-23T14:35:27.473Z" },
    { url = "https://files.pythonhosted.org/packages/aa/3f/85b56f7e2abcfa558c5fbf7b11eb02d78a4a63e6aeee2bbae3bb552abea5/torch-2.7.0-cp311-none-macosx_11_0_arm64.whl", hash = "sha256:0a8d43caa342b9986101ec5feb5bbf1d86570b5caa01e9cb426378311258fdde", size = 68569377, upload-time = "2025-04-23T14:35:20.361Z" },
    { url = "https://files.pythonhosted.org/packages/aa/5e/ac759f4c0ab7c01feffa777bd68b43d2ac61560a9770eeac074b450f81d4/torch-2.7.0-cp312-cp312-manylinux_2_28_aarch64.whl", hash = "sha256:36a6368c7ace41ad1c0f69f18056020b6a5ca47bedaca9a2f3b578f5a104c26c", size = 99013250, upload-time = "2025-04-23T14:35:15.589Z" },
    { url = "https://files.pythonhosted.org/packages/9c/58/2d245b6f1ef61cf11dfc4aceeaacbb40fea706ccebac3f863890c720ab73/torch-2.7.0-cp312-cp312-manylinux_2_28_x86_64.whl", hash = "sha256:15aab3e31c16feb12ae0a88dba3434a458874636f360c567caa6a91f6bfba481", size = 865042157, upload-time = "2025-04-23T14:32:56.011Z" },
    { url = "https://files.pythonhosted.org/packages/44/80/b353c024e6b624cd9ce1d66dcb9d24e0294680f95b369f19280e241a0159/torch-2.7.0-cp312-cp312-win_amd64.whl", hash = "sha256:f56d4b2510934e072bab3ab8987e00e60e1262fb238176168f5e0c43a1320c6d", size = 212482262, upload-time = "2025-04-23T14:35:03.527Z" },
    { url = "https://files.pythonhosted.org/packages/ee/8d/b2939e5254be932db1a34b2bd099070c509e8887e0c5a90c498a917e4032/torch-2.7.0-cp312-none-macosx_11_0_arm64.whl", hash = "sha256:30b7688a87239a7de83f269333651d8e582afffce6f591fff08c046f7787296e", size = 68574294, upload-time = "2025-04-23T14:34:47.098Z" },
    { url = "https://files.pythonhosted.org/packages/14/24/720ea9a66c29151b315ea6ba6f404650834af57a26b2a04af23ec246b2d5/torch-2.7.0-cp313-cp313-manylinux_2_28_aarch64.whl", hash = "sha256:868ccdc11798535b5727509480cd1d86d74220cfdc42842c4617338c1109a205", size = 99015553, upload-time = "2025-04-23T14:34:41.075Z" },
    { url = "https://files.pythonhosted.org/packages/4b/27/285a8cf12bd7cd71f9f211a968516b07dcffed3ef0be585c6e823675ab91/torch-2.7.0-cp313-cp313-manylinux_2_28_x86_64.whl", hash = "sha256:9b52347118116cf3dff2ab5a3c3dd97c719eb924ac658ca2a7335652076df708", size = 865046389, upload-time = "2025-04-23T14:32:01.16Z" },
    { url = "https://files.pythonhosted.org/packages/74/c8/2ab2b6eadc45554af8768ae99668c5a8a8552e2012c7238ded7e9e4395e1/torch-2.7.0-cp313-cp313-win_amd64.whl", hash = "sha256:434cf3b378340efc87c758f250e884f34460624c0523fe5c9b518d205c91dd1b", size = 212490304, upload-time = "2025-04-23T14:33:57.108Z" },
    { url = "https://files.pythonhosted.org/packages/28/fd/74ba6fde80e2b9eef4237fe668ffae302c76f0e4221759949a632ca13afa/torch-2.7.0-cp313-cp313t-macosx_14_0_arm64.whl", hash = "sha256:edad98dddd82220465b106506bb91ee5ce32bd075cddbcf2b443dfaa2cbd83bf", size = 68856166, upload-time = "2025-04-23T14:34:04.012Z" },
    { url = "https://files.pythonhosted.org/packages/cb/b4/8df3f9fe6bdf59e56a0e538592c308d18638eb5f5dc4b08d02abb173c9f0/torch-2.7.0-cp313-cp313t-manylinux_2_28_aarch64.whl", hash = "sha256:2a885fc25afefb6e6eb18a7d1e8bfa01cc153e92271d980a49243b250d5ab6d9", size = 99091348, upload-time = "2025-04-23T14:33:48.975Z" },
    { url = "https://files.pythonhosted.org/packages/9d/f5/0bd30e9da04c3036614aa1b935a9f7e505a9e4f1f731b15e165faf8a4c74/torch-2.7.0-cp313-cp313t-manylinux_2_28_x86_64.whl", hash = "sha256:176300ff5bc11a5f5b0784e40bde9e10a35c4ae9609beed96b4aeb46a27f5fae", size = 865104023, upload-time = "2025-04-23T14:30:40.537Z" },
    { url = "https://files.pythonhosted.org/packages/d1/b7/2235d0c3012c596df1c8d39a3f4afc1ee1b6e318d469eda4c8bb68566448/torch-2.7.0-cp313-cp313t-win_amd64.whl", hash = "sha256:d0ca446a93f474985d81dc866fcc8dccefb9460a29a456f79d99c29a78a66993", size = 212750916, upload-time = "2025-04-23T14:32:22.91Z" },
    { url = "https://files.pythonhosted.org/packages/90/48/7e6477cf40d48cc0a61fa0d41ee9582b9a316b12772fcac17bc1a40178e7/torch-2.7.0-cp313-none-macosx_11_0_arm64.whl", hash = "sha256:27f5007bdf45f7bb7af7f11d1828d5c2487e030690afb3d89a651fd7036a390e", size = 68575074, upload-time = "2025-04-23T14:32:38.136Z" },
]

[[package]]
name = "tqdm"
version = "4.67.1"
source = { registry = "https://pypi.org/simple" }
dependencies = [
    { name = "colorama", marker = "sys_platform == 'win32'" },
]
sdist = { url = "https://files.pythonhosted.org/packages/a8/4b/29b4ef32e036bb34e4ab51796dd745cdba7ed47ad142a9f4a1eb8e0c744d/tqdm-4.67.1.tar.gz", hash = "sha256:f8aef9c52c08c13a65f30ea34f4e5aac3fd1a34959879d7e59e63027286627f2", size = 169737, upload-time = "2024-11-24T20:12:22.481Z" }
wheels = [
    { url = "https://files.pythonhosted.org/packages/d0/30/dc54f88dd4a2b5dc8a0279bdd7270e735851848b762aeb1c1184ed1f6b14/tqdm-4.67.1-py3-none-any.whl", hash = "sha256:26445eca388f82e72884e0d580d5464cd801a3ea01e63e5601bdff9ba6a48de2", size = 78540, upload-time = "2024-11-24T20:12:19.698Z" },
]

[[package]]
name = "transformers"
version = "4.52.3"
source = { registry = "https://pypi.org/simple" }
dependencies = [
    { name = "filelock" },
    { name = "huggingface-hub" },
    { name = "numpy" },
    { name = "packaging" },
    { name = "pyyaml" },
    { name = "regex" },
    { name = "requests" },
    { name = "safetensors" },
    { name = "tokenizers" },
    { name = "tqdm" },
]
sdist = { url = "https://files.pythonhosted.org/packages/07/42/271bcf364788337ac24e7f200005ac7142aaf022206bd6119d2daca22c04/transformers-4.52.3.tar.gz", hash = "sha256:2e1de29374f27920aaf6d589d4e6339f33def2fb08809e1a1d792e040e9fbce7", size = 8951324, upload-time = "2025-05-22T14:40:52.888Z" }
wheels = [
    { url = "https://files.pythonhosted.org/packages/36/f8/1f086942bc6a044e4e68dacf6de761a45367795efd5f57ad356765691c79/transformers-4.52.3-py3-none-any.whl", hash = "sha256:cd04059da50e7cf2a617ce3143ba8beffbf119f8c25a0717c3454fd9d0f19609", size = 10460322, upload-time = "2025-05-22T14:40:49.583Z" },
]

[[package]]
name = "triton"
version = "3.3.0"
source = { registry = "https://pypi.org/simple" }
dependencies = [
    { name = "setuptools" },
]
wheels = [
    { url = "https://files.pythonhosted.org/packages/76/04/d54d3a6d077c646624dc9461b0059e23fd5d30e0dbe67471e3654aec81f9/triton-3.3.0-cp310-cp310-manylinux_2_27_x86_64.manylinux_2_28_x86_64.whl", hash = "sha256:fad99beafc860501d7fcc1fb7045d9496cbe2c882b1674640304949165a916e7", size = 156441993, upload-time = "2025-04-09T20:27:25.107Z" },
    { url = "https://files.pythonhosted.org/packages/3c/c5/4874a81131cc9e934d88377fbc9d24319ae1fb540f3333b4e9c696ebc607/triton-3.3.0-cp311-cp311-manylinux_2_27_x86_64.manylinux_2_28_x86_64.whl", hash = "sha256:3161a2bf073d6b22c4e2f33f951f3e5e3001462b2570e6df9cd57565bdec2984", size = 156528461, upload-time = "2025-04-09T20:27:32.599Z" },
    { url = "https://files.pythonhosted.org/packages/11/53/ce18470914ab6cfbec9384ee565d23c4d1c55f0548160b1c7b33000b11fd/triton-3.3.0-cp312-cp312-manylinux_2_27_x86_64.manylinux_2_28_x86_64.whl", hash = "sha256:b68c778f6c4218403a6bd01be7484f6dc9e20fe2083d22dd8aef33e3b87a10a3", size = 156504509, upload-time = "2025-04-09T20:27:40.413Z" },
    { url = "https://files.pythonhosted.org/packages/7d/74/4bf2702b65e93accaa20397b74da46fb7a0356452c1bb94dbabaf0582930/triton-3.3.0-cp313-cp313-manylinux_2_27_x86_64.manylinux_2_28_x86_64.whl", hash = "sha256:47bc87ad66fa4ef17968299acacecaab71ce40a238890acc6ad197c3abe2b8f1", size = 156516468, upload-time = "2025-04-09T20:27:48.196Z" },
    { url = "https://files.pythonhosted.org/packages/0a/93/f28a696fa750b9b608baa236f8225dd3290e5aff27433b06143adc025961/triton-3.3.0-cp313-cp313t-manylinux_2_27_x86_64.manylinux_2_28_x86_64.whl", hash = "sha256:ce4700fc14032af1e049005ae94ba908e71cd6c2df682239aed08e49bc71b742", size = 156580729, upload-time = "2025-04-09T20:27:55.424Z" },
]

[[package]]
name = "typing-extensions"
version = "4.13.2"
source = { registry = "https://pypi.org/simple" }
sdist = { url = "https://files.pythonhosted.org/packages/f6/37/23083fcd6e35492953e8d2aaaa68b860eb422b34627b13f2ce3eb6106061/typing_extensions-4.13.2.tar.gz", hash = "sha256:e6c81219bd689f51865d9e372991c540bda33a0379d5573cddb9a3a23f7caaef", size = 106967, upload-time = "2025-04-10T14:19:05.416Z" }
wheels = [
    { url = "https://files.pythonhosted.org/packages/8b/54/b1ae86c0973cc6f0210b53d508ca3641fb6d0c56823f288d108bc7ab3cc8/typing_extensions-4.13.2-py3-none-any.whl", hash = "sha256:a439e7c04b49fec3e5d3e2beaa21755cadbbdc391694e28ccdd36ca4a1408f8c", size = 45806, upload-time = "2025-04-10T14:19:03.967Z" },
]

[[package]]
name = "typing-inspection"
version = "0.4.1"
source = { registry = "https://pypi.org/simple" }
dependencies = [
    { name = "typing-extensions" },
]
sdist = { url = "https://files.pythonhosted.org/packages/f8/b1/0c11f5058406b3af7609f121aaa6b609744687f1d158b3c3a5bf4cc94238/typing_inspection-0.4.1.tar.gz", hash = "sha256:6ae134cc0203c33377d43188d4064e9b357dba58cff3185f22924610e70a9d28", size = 75726, upload-time = "2025-05-21T18:55:23.885Z" }
wheels = [
    { url = "https://files.pythonhosted.org/packages/17/69/cd203477f944c353c31bade965f880aa1061fd6bf05ded0726ca845b6ff7/typing_inspection-0.4.1-py3-none-any.whl", hash = "sha256:389055682238f53b04f7badcb49b989835495a96700ced5dab2d8feae4b26f51", size = 14552, upload-time = "2025-05-21T18:55:22.152Z" },
]

[[package]]
name = "tzdata"
version = "2025.2"
source = { registry = "https://pypi.org/simple" }
sdist = { url = "https://files.pythonhosted.org/packages/95/32/1a225d6164441be760d75c2c42e2780dc0873fe382da3e98a2e1e48361e5/tzdata-2025.2.tar.gz", hash = "sha256:b60a638fcc0daffadf82fe0f57e53d06bdec2f36c4df66280ae79bce6bd6f2b9", size = 196380, upload-time = "2025-03-23T13:54:43.652Z" }
wheels = [
    { url = "https://files.pythonhosted.org/packages/5c/23/c7abc0ca0a1526a0774eca151daeb8de62ec457e77262b66b359c3c7679e/tzdata-2025.2-py2.py3-none-any.whl", hash = "sha256:1a403fada01ff9221ca8044d701868fa132215d84beb92242d9acd2147f667a8", size = 347839, upload-time = "2025-03-23T13:54:41.845Z" },
]

[[package]]
name = "urllib3"
version = "2.4.0"
source = { registry = "https://pypi.org/simple" }
sdist = { url = "https://files.pythonhosted.org/packages/8a/78/16493d9c386d8e60e442a35feac5e00f0913c0f4b7c217c11e8ec2ff53e0/urllib3-2.4.0.tar.gz", hash = "sha256:414bc6535b787febd7567804cc015fee39daab8ad86268f1310a9250697de466", size = 390672, upload-time = "2025-04-10T15:23:39.232Z" }
wheels = [
    { url = "https://files.pythonhosted.org/packages/6b/11/cc635220681e93a0183390e26485430ca2c7b5f9d33b15c74c2861cb8091/urllib3-2.4.0-py3-none-any.whl", hash = "sha256:4e16665048960a0900c702d4a66415956a584919c03361cac9f1df5c5dd7e813", size = 128680, upload-time = "2025-04-10T15:23:37.377Z" },
]

[[package]]
name = "xxhash"
version = "3.5.0"
source = { registry = "https://pypi.org/simple" }
sdist = { url = "https://files.pythonhosted.org/packages/00/5e/d6e5258d69df8b4ed8c83b6664f2b47d30d2dec551a29ad72a6c69eafd31/xxhash-3.5.0.tar.gz", hash = "sha256:84f2caddf951c9cbf8dc2e22a89d4ccf5d86391ac6418fe81e3c67d0cf60b45f", size = 84241, upload-time = "2024-08-17T09:20:38.972Z" }
wheels = [
    { url = "https://files.pythonhosted.org/packages/bb/8a/0e9feca390d512d293afd844d31670e25608c4a901e10202aa98785eab09/xxhash-3.5.0-cp310-cp310-macosx_10_9_x86_64.whl", hash = "sha256:ece616532c499ee9afbb83078b1b952beffef121d989841f7f4b3dc5ac0fd212", size = 31970, upload-time = "2024-08-17T09:17:35.675Z" },
    { url = "https://files.pythonhosted.org/packages/16/e6/be5aa49580cd064a18200ab78e29b88b1127e1a8c7955eb8ecf81f2626eb/xxhash-3.5.0-cp310-cp310-macosx_11_0_arm64.whl", hash = "sha256:3171f693dbc2cef6477054a665dc255d996646b4023fe56cb4db80e26f4cc520", size = 30801, upload-time = "2024-08-17T09:17:37.353Z" },
    { url = "https://files.pythonhosted.org/packages/20/ee/b8a99ebbc6d1113b3a3f09e747fa318c3cde5b04bd9c197688fadf0eeae8/xxhash-3.5.0-cp310-cp310-manylinux_2_17_aarch64.manylinux2014_aarch64.whl", hash = "sha256:7c5d3e570ef46adaf93fc81b44aca6002b5a4d8ca11bd0580c07eac537f36680", size = 220927, upload-time = "2024-08-17T09:17:38.835Z" },
    { url = "https://files.pythonhosted.org/packages/58/62/15d10582ef159283a5c2b47f6d799fc3303fe3911d5bb0bcc820e1ef7ff4/xxhash-3.5.0-cp310-cp310-manylinux_2_17_ppc64le.manylinux2014_ppc64le.whl", hash = "sha256:7cb29a034301e2982df8b1fe6328a84f4b676106a13e9135a0d7e0c3e9f806da", size = 200360, upload-time = "2024-08-17T09:17:40.851Z" },
    { url = "https://files.pythonhosted.org/packages/23/41/61202663ea9b1bd8e53673b8ec9e2619989353dba8cfb68e59a9cbd9ffe3/xxhash-3.5.0-cp310-cp310-manylinux_2_17_s390x.manylinux2014_s390x.whl", hash = "sha256:5d0d307d27099bb0cbeea7260eb39ed4fdb99c5542e21e94bb6fd29e49c57a23", size = 428528, upload-time = "2024-08-17T09:17:42.545Z" },
    { url = "https://files.pythonhosted.org/packages/f2/07/d9a3059f702dec5b3b703737afb6dda32f304f6e9da181a229dafd052c29/xxhash-3.5.0-cp310-cp310-manylinux_2_17_x86_64.manylinux2014_x86_64.whl", hash = "sha256:c0342aafd421795d740e514bc9858ebddfc705a75a8c5046ac56d85fe97bf196", size = 194149, upload-time = "2024-08-17T09:17:44.361Z" },
    { url = "https://files.pythonhosted.org/packages/eb/58/27caadf78226ecf1d62dbd0c01d152ed381c14c1ee4ad01f0d460fc40eac/xxhash-3.5.0-cp310-cp310-manylinux_2_5_i686.manylinux1_i686.manylinux_2_17_i686.manylinux2014_i686.whl", hash = "sha256:3dbbd9892c5ebffeca1ed620cf0ade13eb55a0d8c84e0751a6653adc6ac40d0c", size = 207703, upload-time = "2024-08-17T09:17:46.656Z" },
    { url = "https://files.pythonhosted.org/packages/b1/08/32d558ce23e1e068453c39aed7b3c1cdc690c177873ec0ca3a90d5808765/xxhash-3.5.0-cp310-cp310-musllinux_1_2_aarch64.whl", hash = "sha256:4cc2d67fdb4d057730c75a64c5923abfa17775ae234a71b0200346bfb0a7f482", size = 216255, upload-time = "2024-08-17T09:17:48.031Z" },
    { url = "https://files.pythonhosted.org/packages/3f/d4/2b971e2d2b0a61045f842b622ef11e94096cf1f12cd448b6fd426e80e0e2/xxhash-3.5.0-cp310-cp310-musllinux_1_2_i686.whl", hash = "sha256:ec28adb204b759306a3d64358a5e5c07d7b1dd0ccbce04aa76cb9377b7b70296", size = 202744, upload-time = "2024-08-17T09:17:50.045Z" },
    { url = "https://files.pythonhosted.org/packages/19/ae/6a6438864a8c4c39915d7b65effd85392ebe22710412902487e51769146d/xxhash-3.5.0-cp310-cp310-musllinux_1_2_ppc64le.whl", hash = "sha256:1328f6d8cca2b86acb14104e381225a3d7b42c92c4b86ceae814e5c400dbb415", size = 210115, upload-time = "2024-08-17T09:17:51.834Z" },
    { url = "https://files.pythonhosted.org/packages/48/7d/b3c27c27d1fc868094d02fe4498ccce8cec9fcc591825c01d6bcb0b4fc49/xxhash-3.5.0-cp310-cp310-musllinux_1_2_s390x.whl", hash = "sha256:8d47ebd9f5d9607fd039c1fbf4994e3b071ea23eff42f4ecef246ab2b7334198", size = 414247, upload-time = "2024-08-17T09:17:53.094Z" },
    { url = "https://files.pythonhosted.org/packages/a1/05/918f9e7d2fbbd334b829997045d341d6239b563c44e683b9a7ef8fe50f5d/xxhash-3.5.0-cp310-cp310-musllinux_1_2_x86_64.whl", hash = "sha256:b96d559e0fcddd3343c510a0fe2b127fbff16bf346dd76280b82292567523442", size = 191419, upload-time = "2024-08-17T09:17:54.906Z" },
    { url = "https://files.pythonhosted.org/packages/08/29/dfe393805b2f86bfc47c290b275f0b7c189dc2f4e136fd4754f32eb18a8d/xxhash-3.5.0-cp310-cp310-win32.whl", hash = "sha256:61c722ed8d49ac9bc26c7071eeaa1f6ff24053d553146d5df031802deffd03da", size = 30114, upload-time = "2024-08-17T09:17:56.566Z" },
    { url = "https://files.pythonhosted.org/packages/7b/d7/aa0b22c4ebb7c3ccb993d4c565132abc641cd11164f8952d89eb6a501909/xxhash-3.5.0-cp310-cp310-win_amd64.whl", hash = "sha256:9bed5144c6923cc902cd14bb8963f2d5e034def4486ab0bbe1f58f03f042f9a9", size = 30003, upload-time = "2024-08-17T09:17:57.596Z" },
    { url = "https://files.pythonhosted.org/packages/69/12/f969b81541ee91b55f1ce469d7ab55079593c80d04fd01691b550e535000/xxhash-3.5.0-cp310-cp310-win_arm64.whl", hash = "sha256:893074d651cf25c1cc14e3bea4fceefd67f2921b1bb8e40fcfeba56820de80c6", size = 26773, upload-time = "2024-08-17T09:17:59.169Z" },
    { url = "https://files.pythonhosted.org/packages/b8/c7/afed0f131fbda960ff15eee7f304fa0eeb2d58770fade99897984852ef23/xxhash-3.5.0-cp311-cp311-macosx_10_9_x86_64.whl", hash = "sha256:02c2e816896dc6f85922ced60097bcf6f008dedfc5073dcba32f9c8dd786f3c1", size = 31969, upload-time = "2024-08-17T09:18:00.852Z" },
    { url = "https://files.pythonhosted.org/packages/8c/0c/7c3bc6d87e5235672fcc2fb42fd5ad79fe1033925f71bf549ee068c7d1ca/xxhash-3.5.0-cp311-cp311-macosx_11_0_arm64.whl", hash = "sha256:6027dcd885e21581e46d3c7f682cfb2b870942feeed58a21c29583512c3f09f8", size = 30800, upload-time = "2024-08-17T09:18:01.863Z" },
    { url = "https://files.pythonhosted.org/packages/04/9e/01067981d98069eec1c20201f8c145367698e9056f8bc295346e4ea32dd1/xxhash-3.5.0-cp311-cp311-manylinux_2_17_aarch64.manylinux2014_aarch64.whl", hash = "sha256:1308fa542bbdbf2fa85e9e66b1077eea3a88bef38ee8a06270b4298a7a62a166", size = 221566, upload-time = "2024-08-17T09:18:03.461Z" },
    { url = "https://files.pythonhosted.org/packages/d4/09/d4996de4059c3ce5342b6e1e6a77c9d6c91acce31f6ed979891872dd162b/xxhash-3.5.0-cp311-cp311-manylinux_2_17_ppc64le.manylinux2014_ppc64le.whl", hash = "sha256:c28b2fdcee797e1c1961cd3bcd3d545cab22ad202c846235197935e1df2f8ef7", size = 201214, upload-time = "2024-08-17T09:18:05.616Z" },
    { url = "https://files.pythonhosted.org/packages/62/f5/6d2dc9f8d55a7ce0f5e7bfef916e67536f01b85d32a9fbf137d4cadbee38/xxhash-3.5.0-cp311-cp311-manylinux_2_17_s390x.manylinux2014_s390x.whl", hash = "sha256:924361811732ddad75ff23e90efd9ccfda4f664132feecb90895bade6a1b4623", size = 429433, upload-time = "2024-08-17T09:18:06.957Z" },
    { url = "https://files.pythonhosted.org/packages/d9/72/9256303f10e41ab004799a4aa74b80b3c5977d6383ae4550548b24bd1971/xxhash-3.5.0-cp311-cp311-manylinux_2_17_x86_64.manylinux2014_x86_64.whl", hash = "sha256:89997aa1c4b6a5b1e5b588979d1da048a3c6f15e55c11d117a56b75c84531f5a", size = 194822, upload-time = "2024-08-17T09:18:08.331Z" },
    { url = "https://files.pythonhosted.org/packages/34/92/1a3a29acd08248a34b0e6a94f4e0ed9b8379a4ff471f1668e4dce7bdbaa8/xxhash-3.5.0-cp311-cp311-manylinux_2_5_i686.manylinux1_i686.manylinux_2_17_i686.manylinux2014_i686.whl", hash = "sha256:685c4f4e8c59837de103344eb1c8a3851f670309eb5c361f746805c5471b8c88", size = 208538, upload-time = "2024-08-17T09:18:10.332Z" },
    { url = "https://files.pythonhosted.org/packages/53/ad/7fa1a109663366de42f724a1cdb8e796a260dbac45047bce153bc1e18abf/xxhash-3.5.0-cp311-cp311-musllinux_1_2_aarch64.whl", hash = "sha256:dbd2ecfbfee70bc1a4acb7461fa6af7748ec2ab08ac0fa298f281c51518f982c", size = 216953, upload-time = "2024-08-17T09:18:11.707Z" },
    { url = "https://files.pythonhosted.org/packages/35/02/137300e24203bf2b2a49b48ce898ecce6fd01789c0fcd9c686c0a002d129/xxhash-3.5.0-cp311-cp311-musllinux_1_2_i686.whl", hash = "sha256:25b5a51dc3dfb20a10833c8eee25903fd2e14059e9afcd329c9da20609a307b2", size = 203594, upload-time = "2024-08-17T09:18:13.799Z" },
    { url = "https://files.pythonhosted.org/packages/23/03/aeceb273933d7eee248c4322b98b8e971f06cc3880e5f7602c94e5578af5/xxhash-3.5.0-cp311-cp311-musllinux_1_2_ppc64le.whl", hash = "sha256:a8fb786fb754ef6ff8c120cb96629fb518f8eb5a61a16aac3a979a9dbd40a084", size = 210971, upload-time = "2024-08-17T09:18:15.824Z" },
    { url = "https://files.pythonhosted.org/packages/e3/64/ed82ec09489474cbb35c716b189ddc1521d8b3de12b1b5ab41ce7f70253c/xxhash-3.5.0-cp311-cp311-musllinux_1_2_s390x.whl", hash = "sha256:a905ad00ad1e1c34fe4e9d7c1d949ab09c6fa90c919860c1534ff479f40fd12d", size = 415050, upload-time = "2024-08-17T09:18:17.142Z" },
    { url = "https://files.pythonhosted.org/packages/71/43/6db4c02dcb488ad4e03bc86d70506c3d40a384ee73c9b5c93338eb1f3c23/xxhash-3.5.0-cp311-cp311-musllinux_1_2_x86_64.whl", hash = "sha256:963be41bcd49f53af6d795f65c0da9b4cc518c0dd9c47145c98f61cb464f4839", size = 192216, upload-time = "2024-08-17T09:18:18.779Z" },
    { url = "https://files.pythonhosted.org/packages/22/6d/db4abec29e7a567455344433d095fdb39c97db6955bb4a2c432e486b4d28/xxhash-3.5.0-cp311-cp311-win32.whl", hash = "sha256:109b436096d0a2dd039c355fa3414160ec4d843dfecc64a14077332a00aeb7da", size = 30120, upload-time = "2024-08-17T09:18:20.009Z" },
    { url = "https://files.pythonhosted.org/packages/52/1c/fa3b61c0cf03e1da4767213672efe186b1dfa4fc901a4a694fb184a513d1/xxhash-3.5.0-cp311-cp311-win_amd64.whl", hash = "sha256:b702f806693201ad6c0a05ddbbe4c8f359626d0b3305f766077d51388a6bac58", size = 30003, upload-time = "2024-08-17T09:18:21.052Z" },
    { url = "https://files.pythonhosted.org/packages/6b/8e/9e6fc572acf6e1cc7ccb01973c213f895cb8668a9d4c2b58a99350da14b7/xxhash-3.5.0-cp311-cp311-win_arm64.whl", hash = "sha256:c4dcb4120d0cc3cc448624147dba64e9021b278c63e34a38789b688fd0da9bf3", size = 26777, upload-time = "2024-08-17T09:18:22.809Z" },
    { url = "https://files.pythonhosted.org/packages/07/0e/1bfce2502c57d7e2e787600b31c83535af83746885aa1a5f153d8c8059d6/xxhash-3.5.0-cp312-cp312-macosx_10_9_x86_64.whl", hash = "sha256:14470ace8bd3b5d51318782cd94e6f94431974f16cb3b8dc15d52f3b69df8e00", size = 31969, upload-time = "2024-08-17T09:18:24.025Z" },
    { url = "https://files.pythonhosted.org/packages/3f/d6/8ca450d6fe5b71ce521b4e5db69622383d039e2b253e9b2f24f93265b52c/xxhash-3.5.0-cp312-cp312-macosx_11_0_arm64.whl", hash = "sha256:59aa1203de1cb96dbeab595ded0ad0c0056bb2245ae11fac11c0ceea861382b9", size = 30787, upload-time = "2024-08-17T09:18:25.318Z" },
    { url = "https://files.pythonhosted.org/packages/5b/84/de7c89bc6ef63d750159086a6ada6416cc4349eab23f76ab870407178b93/xxhash-3.5.0-cp312-cp312-manylinux_2_17_aarch64.manylinux2014_aarch64.whl", hash = "sha256:08424f6648526076e28fae6ea2806c0a7d504b9ef05ae61d196d571e5c879c84", size = 220959, upload-time = "2024-08-17T09:18:26.518Z" },
    { url = "https://files.pythonhosted.org/packages/fe/86/51258d3e8a8545ff26468c977101964c14d56a8a37f5835bc0082426c672/xxhash-3.5.0-cp312-cp312-manylinux_2_17_ppc64le.manylinux2014_ppc64le.whl", hash = "sha256:61a1ff00674879725b194695e17f23d3248998b843eb5e933007ca743310f793", size = 200006, upload-time = "2024-08-17T09:18:27.905Z" },
    { url = "https://files.pythonhosted.org/packages/02/0a/96973bd325412feccf23cf3680fd2246aebf4b789122f938d5557c54a6b2/xxhash-3.5.0-cp312-cp312-manylinux_2_17_s390x.manylinux2014_s390x.whl", hash = "sha256:f2f2c61bee5844d41c3eb015ac652a0229e901074951ae48581d58bfb2ba01be", size = 428326, upload-time = "2024-08-17T09:18:29.335Z" },
    { url = "https://files.pythonhosted.org/packages/11/a7/81dba5010f7e733de88af9555725146fc133be97ce36533867f4c7e75066/xxhash-3.5.0-cp312-cp312-manylinux_2_17_x86_64.manylinux2014_x86_64.whl", hash = "sha256:9d32a592cac88d18cc09a89172e1c32d7f2a6e516c3dfde1b9adb90ab5df54a6", size = 194380, upload-time = "2024-08-17T09:18:30.706Z" },
    { url = "https://files.pythonhosted.org/packages/fb/7d/f29006ab398a173f4501c0e4977ba288f1c621d878ec217b4ff516810c04/xxhash-3.5.0-cp312-cp312-manylinux_2_5_i686.manylinux1_i686.manylinux_2_17_i686.manylinux2014_i686.whl", hash = "sha256:70dabf941dede727cca579e8c205e61121afc9b28516752fd65724be1355cc90", size = 207934, upload-time = "2024-08-17T09:18:32.133Z" },
    { url = "https://files.pythonhosted.org/packages/8a/6e/6e88b8f24612510e73d4d70d9b0c7dff62a2e78451b9f0d042a5462c8d03/xxhash-3.5.0-cp312-cp312-musllinux_1_2_aarch64.whl", hash = "sha256:e5d0ddaca65ecca9c10dcf01730165fd858533d0be84c75c327487c37a906a27", size = 216301, upload-time = "2024-08-17T09:18:33.474Z" },
    { url = "https://files.pythonhosted.org/packages/af/51/7862f4fa4b75a25c3b4163c8a873f070532fe5f2d3f9b3fc869c8337a398/xxhash-3.5.0-cp312-cp312-musllinux_1_2_i686.whl", hash = "sha256:3e5b5e16c5a480fe5f59f56c30abdeba09ffd75da8d13f6b9b6fd224d0b4d0a2", size = 203351, upload-time = "2024-08-17T09:18:34.889Z" },
    { url = "https://files.pythonhosted.org/packages/22/61/8d6a40f288f791cf79ed5bb113159abf0c81d6efb86e734334f698eb4c59/xxhash-3.5.0-cp312-cp312-musllinux_1_2_ppc64le.whl", hash = "sha256:149b7914451eb154b3dfaa721315117ea1dac2cc55a01bfbd4df7c68c5dd683d", size = 210294, upload-time = "2024-08-17T09:18:36.355Z" },
    { url = "https://files.pythonhosted.org/packages/17/02/215c4698955762d45a8158117190261b2dbefe9ae7e5b906768c09d8bc74/xxhash-3.5.0-cp312-cp312-musllinux_1_2_s390x.whl", hash = "sha256:eade977f5c96c677035ff39c56ac74d851b1cca7d607ab3d8f23c6b859379cab", size = 414674, upload-time = "2024-08-17T09:18:38.536Z" },
    { url = "https://files.pythonhosted.org/packages/31/5c/b7a8db8a3237cff3d535261325d95de509f6a8ae439a5a7a4ffcff478189/xxhash-3.5.0-cp312-cp312-musllinux_1_2_x86_64.whl", hash = "sha256:fa9f547bd98f5553d03160967866a71056a60960be00356a15ecc44efb40ba8e", size = 192022, upload-time = "2024-08-17T09:18:40.138Z" },
    { url = "https://files.pythonhosted.org/packages/78/e3/dd76659b2811b3fd06892a8beb850e1996b63e9235af5a86ea348f053e9e/xxhash-3.5.0-cp312-cp312-win32.whl", hash = "sha256:f7b58d1fd3551b8c80a971199543379be1cee3d0d409e1f6d8b01c1a2eebf1f8", size = 30170, upload-time = "2024-08-17T09:18:42.163Z" },
    { url = "https://files.pythonhosted.org/packages/d9/6b/1c443fe6cfeb4ad1dcf231cdec96eb94fb43d6498b4469ed8b51f8b59a37/xxhash-3.5.0-cp312-cp312-win_amd64.whl", hash = "sha256:fa0cafd3a2af231b4e113fba24a65d7922af91aeb23774a8b78228e6cd785e3e", size = 30040, upload-time = "2024-08-17T09:18:43.699Z" },
    { url = "https://files.pythonhosted.org/packages/0f/eb/04405305f290173acc0350eba6d2f1a794b57925df0398861a20fbafa415/xxhash-3.5.0-cp312-cp312-win_arm64.whl", hash = "sha256:586886c7e89cb9828bcd8a5686b12e161368e0064d040e225e72607b43858ba2", size = 26796, upload-time = "2024-08-17T09:18:45.29Z" },
    { url = "https://files.pythonhosted.org/packages/c9/b8/e4b3ad92d249be5c83fa72916c9091b0965cb0faeff05d9a0a3870ae6bff/xxhash-3.5.0-cp313-cp313-macosx_10_13_x86_64.whl", hash = "sha256:37889a0d13b0b7d739cfc128b1c902f04e32de17b33d74b637ad42f1c55101f6", size = 31795, upload-time = "2024-08-17T09:18:46.813Z" },
    { url = "https://files.pythonhosted.org/packages/fc/d8/b3627a0aebfbfa4c12a41e22af3742cf08c8ea84f5cc3367b5de2d039cce/xxhash-3.5.0-cp313-cp313-macosx_11_0_arm64.whl", hash = "sha256:97a662338797c660178e682f3bc180277b9569a59abfb5925e8620fba00b9fc5", size = 30792, upload-time = "2024-08-17T09:18:47.862Z" },
    { url = "https://files.pythonhosted.org/packages/c3/cc/762312960691da989c7cd0545cb120ba2a4148741c6ba458aa723c00a3f8/xxhash-3.5.0-cp313-cp313-manylinux_2_17_aarch64.manylinux2014_aarch64.whl", hash = "sha256:7f85e0108d51092bdda90672476c7d909c04ada6923c14ff9d913c4f7dc8a3bc", size = 220950, upload-time = "2024-08-17T09:18:49.06Z" },
    { url = "https://files.pythonhosted.org/packages/fe/e9/cc266f1042c3c13750e86a535496b58beb12bf8c50a915c336136f6168dc/xxhash-3.5.0-cp313-cp313-manylinux_2_17_ppc64le.manylinux2014_ppc64le.whl", hash = "sha256:cd2fd827b0ba763ac919440042302315c564fdb797294d86e8cdd4578e3bc7f3", size = 199980, upload-time = "2024-08-17T09:18:50.445Z" },
    { url = "https://files.pythonhosted.org/packages/bf/85/a836cd0dc5cc20376de26b346858d0ac9656f8f730998ca4324921a010b9/xxhash-3.5.0-cp313-cp313-manylinux_2_17_s390x.manylinux2014_s390x.whl", hash = "sha256:82085c2abec437abebf457c1d12fccb30cc8b3774a0814872511f0f0562c768c", size = 428324, upload-time = "2024-08-17T09:18:51.988Z" },
    { url = "https://files.pythonhosted.org/packages/b4/0e/15c243775342ce840b9ba34aceace06a1148fa1630cd8ca269e3223987f5/xxhash-3.5.0-cp313-cp313-manylinux_2_17_x86_64.manylinux2014_x86_64.whl", hash = "sha256:07fda5de378626e502b42b311b049848c2ef38784d0d67b6f30bb5008642f8eb", size = 194370, upload-time = "2024-08-17T09:18:54.164Z" },
    { url = "https://files.pythonhosted.org/packages/87/a1/b028bb02636dfdc190da01951d0703b3d904301ed0ef6094d948983bef0e/xxhash-3.5.0-cp313-cp313-manylinux_2_5_i686.manylinux1_i686.manylinux_2_17_i686.manylinux2014_i686.whl", hash = "sha256:c279f0d2b34ef15f922b77966640ade58b4ccdfef1c4d94b20f2a364617a493f", size = 207911, upload-time = "2024-08-17T09:18:55.509Z" },
    { url = "https://files.pythonhosted.org/packages/80/d5/73c73b03fc0ac73dacf069fdf6036c9abad82de0a47549e9912c955ab449/xxhash-3.5.0-cp313-cp313-musllinux_1_2_aarch64.whl", hash = "sha256:89e66ceed67b213dec5a773e2f7a9e8c58f64daeb38c7859d8815d2c89f39ad7", size = 216352, upload-time = "2024-08-17T09:18:57.073Z" },
    { url = "https://files.pythonhosted.org/packages/b6/2a/5043dba5ddbe35b4fe6ea0a111280ad9c3d4ba477dd0f2d1fe1129bda9d0/xxhash-3.5.0-cp313-cp313-musllinux_1_2_i686.whl", hash = "sha256:bcd51708a633410737111e998ceb3b45d3dbc98c0931f743d9bb0a209033a326", size = 203410, upload-time = "2024-08-17T09:18:58.54Z" },
    { url = "https://files.pythonhosted.org/packages/a2/b2/9a8ded888b7b190aed75b484eb5c853ddd48aa2896e7b59bbfbce442f0a1/xxhash-3.5.0-cp313-cp313-musllinux_1_2_ppc64le.whl", hash = "sha256:3ff2c0a34eae7df88c868be53a8dd56fbdf592109e21d4bfa092a27b0bf4a7bf", size = 210322, upload-time = "2024-08-17T09:18:59.943Z" },
    { url = "https://files.pythonhosted.org/packages/98/62/440083fafbc917bf3e4b67c2ade621920dd905517e85631c10aac955c1d2/xxhash-3.5.0-cp313-cp313-musllinux_1_2_s390x.whl", hash = "sha256:4e28503dccc7d32e0b9817aa0cbfc1f45f563b2c995b7a66c4c8a0d232e840c7", size = 414725, upload-time = "2024-08-17T09:19:01.332Z" },
    { url = "https://files.pythonhosted.org/packages/75/db/009206f7076ad60a517e016bb0058381d96a007ce3f79fa91d3010f49cc2/xxhash-3.5.0-cp313-cp313-musllinux_1_2_x86_64.whl", hash = "sha256:a6c50017518329ed65a9e4829154626f008916d36295b6a3ba336e2458824c8c", size = 192070, upload-time = "2024-08-17T09:19:03.007Z" },
    { url = "https://files.pythonhosted.org/packages/1f/6d/c61e0668943a034abc3a569cdc5aeae37d686d9da7e39cf2ed621d533e36/xxhash-3.5.0-cp313-cp313-win32.whl", hash = "sha256:53a068fe70301ec30d868ece566ac90d873e3bb059cf83c32e76012c889b8637", size = 30172, upload-time = "2024-08-17T09:19:04.355Z" },
    { url = "https://files.pythonhosted.org/packages/96/14/8416dce965f35e3d24722cdf79361ae154fa23e2ab730e5323aa98d7919e/xxhash-3.5.0-cp313-cp313-win_amd64.whl", hash = "sha256:80babcc30e7a1a484eab952d76a4f4673ff601f54d5142c26826502740e70b43", size = 30041, upload-time = "2024-08-17T09:19:05.435Z" },
    { url = "https://files.pythonhosted.org/packages/27/ee/518b72faa2073f5aa8e3262408d284892cb79cf2754ba0c3a5870645ef73/xxhash-3.5.0-cp313-cp313-win_arm64.whl", hash = "sha256:4811336f1ce11cac89dcbd18f3a25c527c16311709a89313c3acaf771def2d4b", size = 26801, upload-time = "2024-08-17T09:19:06.547Z" },
    { url = "https://files.pythonhosted.org/packages/ab/9a/233606bada5bd6f50b2b72c45de3d9868ad551e83893d2ac86dc7bb8553a/xxhash-3.5.0-pp310-pypy310_pp73-macosx_10_15_x86_64.whl", hash = "sha256:2014c5b3ff15e64feecb6b713af12093f75b7926049e26a580e94dcad3c73d8c", size = 29732, upload-time = "2024-08-17T09:20:11.175Z" },
    { url = "https://files.pythonhosted.org/packages/0c/67/f75276ca39e2c6604e3bee6c84e9db8a56a4973fde9bf35989787cf6e8aa/xxhash-3.5.0-pp310-pypy310_pp73-manylinux_2_17_aarch64.manylinux2014_aarch64.whl", hash = "sha256:fab81ef75003eda96239a23eda4e4543cedc22e34c373edcaf744e721a163986", size = 36214, upload-time = "2024-08-17T09:20:12.335Z" },
    { url = "https://files.pythonhosted.org/packages/0f/f8/f6c61fd794229cc3848d144f73754a0c107854372d7261419dcbbd286299/xxhash-3.5.0-pp310-pypy310_pp73-manylinux_2_17_x86_64.manylinux2014_x86_64.whl", hash = "sha256:4e2febf914ace002132aa09169cc572e0d8959d0f305f93d5828c4836f9bc5a6", size = 32020, upload-time = "2024-08-17T09:20:13.537Z" },
    { url = "https://files.pythonhosted.org/packages/79/d3/c029c99801526f859e6b38d34ab87c08993bf3dcea34b11275775001638a/xxhash-3.5.0-pp310-pypy310_pp73-manylinux_2_5_i686.manylinux1_i686.manylinux_2_17_i686.manylinux2014_i686.whl", hash = "sha256:5d3a10609c51da2a1c0ea0293fc3968ca0a18bd73838455b5bca3069d7f8e32b", size = 40515, upload-time = "2024-08-17T09:20:14.669Z" },
    { url = "https://files.pythonhosted.org/packages/62/e3/bef7b82c1997579c94de9ac5ea7626d01ae5858aa22bf4fcb38bf220cb3e/xxhash-3.5.0-pp310-pypy310_pp73-win_amd64.whl", hash = "sha256:5a74f23335b9689b66eb6dbe2a931a88fcd7a4c2cc4b1cb0edba8ce381c7a1da", size = 30064, upload-time = "2024-08-17T09:20:15.925Z" },
]

[[package]]
name = "yarl"
version = "1.20.0"
source = { registry = "https://pypi.org/simple" }
dependencies = [
    { name = "idna" },
    { name = "multidict" },
    { name = "propcache" },
]
sdist = { url = "https://files.pythonhosted.org/packages/62/51/c0edba5219027f6eab262e139f73e2417b0f4efffa23bf562f6e18f76ca5/yarl-1.20.0.tar.gz", hash = "sha256:686d51e51ee5dfe62dec86e4866ee0e9ed66df700d55c828a615640adc885307", size = 185258, upload-time = "2025-04-17T00:45:14.661Z" }
wheels = [
    { url = "https://files.pythonhosted.org/packages/00/ab/66082639f99d7ef647a86b2ff4ca20f8ae13bd68a6237e6e166b8eb92edf/yarl-1.20.0-cp310-cp310-macosx_10_9_universal2.whl", hash = "sha256:f1f6670b9ae3daedb325fa55fbe31c22c8228f6e0b513772c2e1c623caa6ab22", size = 145054, upload-time = "2025-04-17T00:41:27.071Z" },
    { url = "https://files.pythonhosted.org/packages/3d/c2/4e78185c453c3ca02bd11c7907394d0410d26215f9e4b7378648b3522a30/yarl-1.20.0-cp310-cp310-macosx_10_9_x86_64.whl", hash = "sha256:85a231fa250dfa3308f3c7896cc007a47bc76e9e8e8595c20b7426cac4884c62", size = 96811, upload-time = "2025-04-17T00:41:30.235Z" },
    { url = "https://files.pythonhosted.org/packages/c7/45/91e31dccdcf5b7232dcace78bd51a1bb2d7b4b96c65eece0078b620587d1/yarl-1.20.0-cp310-cp310-macosx_11_0_arm64.whl", hash = "sha256:1a06701b647c9939d7019acdfa7ebbfbb78ba6aa05985bb195ad716ea759a569", size = 94566, upload-time = "2025-04-17T00:41:32.023Z" },
    { url = "https://files.pythonhosted.org/packages/c8/21/e0aa650bcee881fb804331faa2c0f9a5d6be7609970b2b6e3cdd414e174b/yarl-1.20.0-cp310-cp310-manylinux_2_17_aarch64.manylinux2014_aarch64.whl", hash = "sha256:7595498d085becc8fb9203aa314b136ab0516c7abd97e7d74f7bb4eb95042abe", size = 327297, upload-time = "2025-04-17T00:41:34.03Z" },
    { url = "https://files.pythonhosted.org/packages/1a/a4/58f10870f5c17595c5a37da4c6a0b321589b7d7976e10570088d445d0f47/yarl-1.20.0-cp310-cp310-manylinux_2_17_armv7l.manylinux2014_armv7l.manylinux_2_31_armv7l.whl", hash = "sha256:af5607159085dcdb055d5678fc2d34949bd75ae6ea6b4381e784bbab1c3aa195", size = 323578, upload-time = "2025-04-17T00:41:36.492Z" },
    { url = "https://files.pythonhosted.org/packages/07/df/2506b1382cc0c4bb0d22a535dc3e7ccd53da9a59b411079013a7904ac35c/yarl-1.20.0-cp310-cp310-manylinux_2_17_ppc64le.manylinux2014_ppc64le.whl", hash = "sha256:95b50910e496567434cb77a577493c26bce0f31c8a305135f3bda6a2483b8e10", size = 343212, upload-time = "2025-04-17T00:41:38.396Z" },
    { url = "https://files.pythonhosted.org/packages/ba/4a/d1c901d0e2158ad06bb0b9a92473e32d992f98673b93c8a06293e091bab0/yarl-1.20.0-cp310-cp310-manylinux_2_17_s390x.manylinux2014_s390x.whl", hash = "sha256:b594113a301ad537766b4e16a5a6750fcbb1497dcc1bc8a4daae889e6402a634", size = 337956, upload-time = "2025-04-17T00:41:40.519Z" },
    { url = "https://files.pythonhosted.org/packages/8b/fd/10fcf7d86f49b1a11096d6846257485ef32e3d3d322e8a7fdea5b127880c/yarl-1.20.0-cp310-cp310-manylinux_2_17_x86_64.manylinux2014_x86_64.whl", hash = "sha256:083ce0393ea173cd37834eb84df15b6853b555d20c52703e21fbababa8c129d2", size = 333889, upload-time = "2025-04-17T00:41:42.437Z" },
    { url = "https://files.pythonhosted.org/packages/e2/cd/bae926a25154ba31c5fd15f2aa6e50a545c840e08d85e2e2e0807197946b/yarl-1.20.0-cp310-cp310-manylinux_2_5_i686.manylinux1_i686.manylinux_2_17_i686.manylinux2014_i686.whl", hash = "sha256:4f1a350a652bbbe12f666109fbddfdf049b3ff43696d18c9ab1531fbba1c977a", size = 322282, upload-time = "2025-04-17T00:41:44.641Z" },
    { url = "https://files.pythonhosted.org/packages/e2/c6/c3ac3597dfde746c63c637c5422cf3954ebf622a8de7f09892d20a68900d/yarl-1.20.0-cp310-cp310-musllinux_1_2_aarch64.whl", hash = "sha256:fb0caeac4a164aadce342f1597297ec0ce261ec4532bbc5a9ca8da5622f53867", size = 336270, upload-time = "2025-04-17T00:41:46.812Z" },
    { url = "https://files.pythonhosted.org/packages/dd/42/417fd7b8da5846def29712370ea8916a4be2553de42a2c969815153717be/yarl-1.20.0-cp310-cp310-musllinux_1_2_armv7l.whl", hash = "sha256:d88cc43e923f324203f6ec14434fa33b85c06d18d59c167a0637164863b8e995", size = 335500, upload-time = "2025-04-17T00:41:48.896Z" },
    { url = "https://files.pythonhosted.org/packages/37/aa/c2339683f8f05f4be16831b6ad58d04406cf1c7730e48a12f755da9f5ac5/yarl-1.20.0-cp310-cp310-musllinux_1_2_i686.whl", hash = "sha256:e52d6ed9ea8fd3abf4031325dc714aed5afcbfa19ee4a89898d663c9976eb487", size = 339672, upload-time = "2025-04-17T00:41:50.965Z" },
    { url = "https://files.pythonhosted.org/packages/be/12/ab6c4df95f00d7bc9502bf07a92d5354f11d9d3cb855222a6a8d2bd6e8da/yarl-1.20.0-cp310-cp310-musllinux_1_2_ppc64le.whl", hash = "sha256:ce360ae48a5e9961d0c730cf891d40698a82804e85f6e74658fb175207a77cb2", size = 351840, upload-time = "2025-04-17T00:41:53.074Z" },
    { url = "https://files.pythonhosted.org/packages/83/3c/08d58c51bbd3899be3e7e83cd7a691fdcf3b9f78b8699d663ecc2c090ab7/yarl-1.20.0-cp310-cp310-musllinux_1_2_s390x.whl", hash = "sha256:06d06c9d5b5bc3eb56542ceeba6658d31f54cf401e8468512447834856fb0e61", size = 359550, upload-time = "2025-04-17T00:41:55.517Z" },
    { url = "https://files.pythonhosted.org/packages/8a/15/de7906c506f85fb476f0edac4bd74569f49e5ffdcf98e246a0313bf593b9/yarl-1.20.0-cp310-cp310-musllinux_1_2_x86_64.whl", hash = "sha256:c27d98f4e5c4060582f44e58309c1e55134880558f1add7a87c1bc36ecfade19", size = 351108, upload-time = "2025-04-17T00:41:57.582Z" },
    { url = "https://files.pythonhosted.org/packages/25/04/c6754f5ae2cdf057ac094ac01137c17875b629b1c29ed75354626a755375/yarl-1.20.0-cp310-cp310-win32.whl", hash = "sha256:f4d3fa9b9f013f7050326e165c3279e22850d02ae544ace285674cb6174b5d6d", size = 86733, upload-time = "2025-04-17T00:41:59.757Z" },
    { url = "https://files.pythonhosted.org/packages/db/1f/5c1952f3d983ac3f5fb079b5b13b62728f8a73fd27d03e1cef7e476addff/yarl-1.20.0-cp310-cp310-win_amd64.whl", hash = "sha256:bc906b636239631d42eb8a07df8359905da02704a868983265603887ed68c076", size = 92916, upload-time = "2025-04-17T00:42:02.177Z" },
    { url = "https://files.pythonhosted.org/packages/60/82/a59d8e21b20ffc836775fa7daedac51d16bb8f3010c4fcb495c4496aa922/yarl-1.20.0-cp311-cp311-macosx_10_9_universal2.whl", hash = "sha256:fdb5204d17cb32b2de2d1e21c7461cabfacf17f3645e4b9039f210c5d3378bf3", size = 145178, upload-time = "2025-04-17T00:42:04.511Z" },
    { url = "https://files.pythonhosted.org/packages/ba/81/315a3f6f95947cfbf37c92d6fbce42a1a6207b6c38e8c2b452499ec7d449/yarl-1.20.0-cp311-cp311-macosx_10_9_x86_64.whl", hash = "sha256:eaddd7804d8e77d67c28d154ae5fab203163bd0998769569861258e525039d2a", size = 96859, upload-time = "2025-04-17T00:42:06.43Z" },
    { url = "https://files.pythonhosted.org/packages/ad/17/9b64e575583158551b72272a1023cdbd65af54fe13421d856b2850a6ddb7/yarl-1.20.0-cp311-cp311-macosx_11_0_arm64.whl", hash = "sha256:634b7ba6b4a85cf67e9df7c13a7fb2e44fa37b5d34501038d174a63eaac25ee2", size = 94647, upload-time = "2025-04-17T00:42:07.976Z" },
    { url = "https://files.pythonhosted.org/packages/2c/29/8f291e7922a58a21349683f6120a85701aeefaa02e9f7c8a2dc24fe3f431/yarl-1.20.0-cp311-cp311-manylinux_2_17_aarch64.manylinux2014_aarch64.whl", hash = "sha256:6d409e321e4addf7d97ee84162538c7258e53792eb7c6defd0c33647d754172e", size = 355788, upload-time = "2025-04-17T00:42:09.902Z" },
    { url = "https://files.pythonhosted.org/packages/26/6d/b4892c80b805c42c228c6d11e03cafabf81662d371b0853e7f0f513837d5/yarl-1.20.0-cp311-cp311-manylinux_2_17_armv7l.manylinux2014_armv7l.manylinux_2_31_armv7l.whl", hash = "sha256:ea52f7328a36960ba3231c6677380fa67811b414798a6e071c7085c57b6d20a9", size = 344613, upload-time = "2025-04-17T00:42:11.768Z" },
    { url = "https://files.pythonhosted.org/packages/d7/0e/517aa28d3f848589bae9593717b063a544b86ba0a807d943c70f48fcf3bb/yarl-1.20.0-cp311-cp311-manylinux_2_17_ppc64le.manylinux2014_ppc64le.whl", hash = "sha256:c8703517b924463994c344dcdf99a2d5ce9eca2b6882bb640aa555fb5efc706a", size = 370953, upload-time = "2025-04-17T00:42:13.983Z" },
    { url = "https://files.pythonhosted.org/packages/5f/9b/5bd09d2f1ad6e6f7c2beae9e50db78edd2cca4d194d227b958955573e240/yarl-1.20.0-cp311-cp311-manylinux_2_17_s390x.manylinux2014_s390x.whl", hash = "sha256:077989b09ffd2f48fb2d8f6a86c5fef02f63ffe6b1dd4824c76de7bb01e4f2e2", size = 369204, upload-time = "2025-04-17T00:42:16.386Z" },
    { url = "https://files.pythonhosted.org/packages/9c/85/d793a703cf4bd0d4cd04e4b13cc3d44149470f790230430331a0c1f52df5/yarl-1.20.0-cp311-cp311-manylinux_2_17_x86_64.manylinux2014_x86_64.whl", hash = "sha256:0acfaf1da020253f3533526e8b7dd212838fdc4109959a2c53cafc6db611bff2", size = 358108, upload-time = "2025-04-17T00:42:18.622Z" },
    { url = "https://files.pythonhosted.org/packages/6f/54/b6c71e13549c1f6048fbc14ce8d930ac5fb8bafe4f1a252e621a24f3f1f9/yarl-1.20.0-cp311-cp311-manylinux_2_5_i686.manylinux1_i686.manylinux_2_17_i686.manylinux2014_i686.whl", hash = "sha256:b4230ac0b97ec5eeb91d96b324d66060a43fd0d2a9b603e3327ed65f084e41f8", size = 346610, upload-time = "2025-04-17T00:42:20.9Z" },
    { url = "https://files.pythonhosted.org/packages/a0/1a/d6087d58bdd0d8a2a37bbcdffac9d9721af6ebe50d85304d9f9b57dfd862/yarl-1.20.0-cp311-cp311-musllinux_1_2_aarch64.whl", hash = "sha256:0a6a1e6ae21cdd84011c24c78d7a126425148b24d437b5702328e4ba640a8902", size = 365378, upload-time = "2025-04-17T00:42:22.926Z" },
    { url = "https://files.pythonhosted.org/packages/02/84/e25ddff4cbc001dbc4af76f8d41a3e23818212dd1f0a52044cbc60568872/yarl-1.20.0-cp311-cp311-musllinux_1_2_armv7l.whl", hash = "sha256:86de313371ec04dd2531f30bc41a5a1a96f25a02823558ee0f2af0beaa7ca791", size = 356919, upload-time = "2025-04-17T00:42:25.145Z" },
    { url = "https://files.pythonhosted.org/packages/04/76/898ae362353bf8f64636495d222c8014c8e5267df39b1a9fe1e1572fb7d0/yarl-1.20.0-cp311-cp311-musllinux_1_2_i686.whl", hash = "sha256:dd59c9dd58ae16eaa0f48c3d0cbe6be8ab4dc7247c3ff7db678edecbaf59327f", size = 364248, upload-time = "2025-04-17T00:42:27.475Z" },
    { url = "https://files.pythonhosted.org/packages/1b/b0/9d9198d83a622f1c40fdbf7bd13b224a6979f2e1fc2cf50bfb1d8773c495/yarl-1.20.0-cp311-cp311-musllinux_1_2_ppc64le.whl", hash = "sha256:a0bc5e05f457b7c1994cc29e83b58f540b76234ba6b9648a4971ddc7f6aa52da", size = 378418, upload-time = "2025-04-17T00:42:29.333Z" },
    { url = "https://files.pythonhosted.org/packages/c7/ce/1f50c1cc594cf5d3f5bf4a9b616fca68680deaec8ad349d928445ac52eb8/yarl-1.20.0-cp311-cp311-musllinux_1_2_s390x.whl", hash = "sha256:c9471ca18e6aeb0e03276b5e9b27b14a54c052d370a9c0c04a68cefbd1455eb4", size = 383850, upload-time = "2025-04-17T00:42:31.668Z" },
    { url = "https://files.pythonhosted.org/packages/89/1e/a59253a87b35bfec1a25bb5801fb69943330b67cfd266278eb07e0609012/yarl-1.20.0-cp311-cp311-musllinux_1_2_x86_64.whl", hash = "sha256:40ed574b4df723583a26c04b298b283ff171bcc387bc34c2683235e2487a65a5", size = 381218, upload-time = "2025-04-17T00:42:33.523Z" },
    { url = "https://files.pythonhosted.org/packages/85/b0/26f87df2b3044b0ef1a7cf66d321102bdca091db64c5ae853fcb2171c031/yarl-1.20.0-cp311-cp311-win32.whl", hash = "sha256:db243357c6c2bf3cd7e17080034ade668d54ce304d820c2a58514a4e51d0cfd6", size = 86606, upload-time = "2025-04-17T00:42:35.873Z" },
    { url = "https://files.pythonhosted.org/packages/33/46/ca335c2e1f90446a77640a45eeb1cd8f6934f2c6e4df7db0f0f36ef9f025/yarl-1.20.0-cp311-cp311-win_amd64.whl", hash = "sha256:8c12cd754d9dbd14204c328915e23b0c361b88f3cffd124129955e60a4fbfcfb", size = 93374, upload-time = "2025-04-17T00:42:37.586Z" },
    { url = "https://files.pythonhosted.org/packages/c3/e8/3efdcb83073df978bb5b1a9cc0360ce596680e6c3fac01f2a994ccbb8939/yarl-1.20.0-cp312-cp312-macosx_10_13_universal2.whl", hash = "sha256:e06b9f6cdd772f9b665e5ba8161968e11e403774114420737f7884b5bd7bdf6f", size = 147089, upload-time = "2025-04-17T00:42:39.602Z" },
    { url = "https://files.pythonhosted.org/packages/60/c3/9e776e98ea350f76f94dd80b408eaa54e5092643dbf65fd9babcffb60509/yarl-1.20.0-cp312-cp312-macosx_10_13_x86_64.whl", hash = "sha256:b9ae2fbe54d859b3ade40290f60fe40e7f969d83d482e84d2c31b9bff03e359e", size = 97706, upload-time = "2025-04-17T00:42:41.469Z" },
    { url = "https://files.pythonhosted.org/packages/0c/5b/45cdfb64a3b855ce074ae607b9fc40bc82e7613b94e7612b030255c93a09/yarl-1.20.0-cp312-cp312-macosx_11_0_arm64.whl", hash = "sha256:6d12b8945250d80c67688602c891237994d203d42427cb14e36d1a732eda480e", size = 95719, upload-time = "2025-04-17T00:42:43.666Z" },
    { url = "https://files.pythonhosted.org/packages/2d/4e/929633b249611eeed04e2f861a14ed001acca3ef9ec2a984a757b1515889/yarl-1.20.0-cp312-cp312-manylinux_2_17_aarch64.manylinux2014_aarch64.whl", hash = "sha256:087e9731884621b162a3e06dc0d2d626e1542a617f65ba7cc7aeab279d55ad33", size = 343972, upload-time = "2025-04-17T00:42:45.391Z" },
    { url = "https://files.pythonhosted.org/packages/49/fd/047535d326c913f1a90407a3baf7ff535b10098611eaef2c527e32e81ca1/yarl-1.20.0-cp312-cp312-manylinux_2_17_armv7l.manylinux2014_armv7l.manylinux_2_31_armv7l.whl", hash = "sha256:69df35468b66c1a6e6556248e6443ef0ec5f11a7a4428cf1f6281f1879220f58", size = 339639, upload-time = "2025-04-17T00:42:47.552Z" },
    { url = "https://files.pythonhosted.org/packages/48/2f/11566f1176a78f4bafb0937c0072410b1b0d3640b297944a6a7a556e1d0b/yarl-1.20.0-cp312-cp312-manylinux_2_17_ppc64le.manylinux2014_ppc64le.whl", hash = "sha256:3b2992fe29002fd0d4cbaea9428b09af9b8686a9024c840b8a2b8f4ea4abc16f", size = 353745, upload-time = "2025-04-17T00:42:49.406Z" },
    { url = "https://files.pythonhosted.org/packages/26/17/07dfcf034d6ae8837b33988be66045dd52f878dfb1c4e8f80a7343f677be/yarl-1.20.0-cp312-cp312-manylinux_2_17_s390x.manylinux2014_s390x.whl", hash = "sha256:4c903e0b42aab48abfbac668b5a9d7b6938e721a6341751331bcd7553de2dcae", size = 354178, upload-time = "2025-04-17T00:42:51.588Z" },
    { url = "https://files.pythonhosted.org/packages/15/45/212604d3142d84b4065d5f8cab6582ed3d78e4cc250568ef2a36fe1cf0a5/yarl-1.20.0-cp312-cp312-manylinux_2_17_x86_64.manylinux2014_x86_64.whl", hash = "sha256:bf099e2432131093cc611623e0b0bcc399b8cddd9a91eded8bfb50402ec35018", size = 349219, upload-time = "2025-04-17T00:42:53.674Z" },
    { url = "https://files.pythonhosted.org/packages/e6/e0/a10b30f294111c5f1c682461e9459935c17d467a760c21e1f7db400ff499/yarl-1.20.0-cp312-cp312-manylinux_2_5_i686.manylinux1_i686.manylinux_2_17_i686.manylinux2014_i686.whl", hash = "sha256:8a7f62f5dc70a6c763bec9ebf922be52aa22863d9496a9a30124d65b489ea672", size = 337266, upload-time = "2025-04-17T00:42:55.49Z" },
    { url = "https://files.pythonhosted.org/packages/33/a6/6efa1d85a675d25a46a167f9f3e80104cde317dfdf7f53f112ae6b16a60a/yarl-1.20.0-cp312-cp312-musllinux_1_2_aarch64.whl", hash = "sha256:54ac15a8b60382b2bcefd9a289ee26dc0920cf59b05368c9b2b72450751c6eb8", size = 360873, upload-time = "2025-04-17T00:42:57.895Z" },
    { url = "https://files.pythonhosted.org/packages/77/67/c8ab718cb98dfa2ae9ba0f97bf3cbb7d45d37f13fe1fbad25ac92940954e/yarl-1.20.0-cp312-cp312-musllinux_1_2_armv7l.whl", hash = "sha256:25b3bc0763a7aca16a0f1b5e8ef0f23829df11fb539a1b70476dcab28bd83da7", size = 360524, upload-time = "2025-04-17T00:43:00.094Z" },
    { url = "https://files.pythonhosted.org/packages/bd/e8/c3f18660cea1bc73d9f8a2b3ef423def8dadbbae6c4afabdb920b73e0ead/yarl-1.20.0-cp312-cp312-musllinux_1_2_i686.whl", hash = "sha256:b2586e36dc070fc8fad6270f93242124df68b379c3a251af534030a4a33ef594", size = 365370, upload-time = "2025-04-17T00:43:02.242Z" },
    { url = "https://files.pythonhosted.org/packages/c9/99/33f3b97b065e62ff2d52817155a89cfa030a1a9b43fee7843ef560ad9603/yarl-1.20.0-cp312-cp312-musllinux_1_2_ppc64le.whl", hash = "sha256:866349da9d8c5290cfefb7fcc47721e94de3f315433613e01b435473be63daa6", size = 373297, upload-time = "2025-04-17T00:43:04.189Z" },
    { url = "https://files.pythonhosted.org/packages/3d/89/7519e79e264a5f08653d2446b26d4724b01198a93a74d2e259291d538ab1/yarl-1.20.0-cp312-cp312-musllinux_1_2_s390x.whl", hash = "sha256:33bb660b390a0554d41f8ebec5cd4475502d84104b27e9b42f5321c5192bfcd1", size = 378771, upload-time = "2025-04-17T00:43:06.609Z" },
    { url = "https://files.pythonhosted.org/packages/3a/58/6c460bbb884abd2917c3eef6f663a4a873f8dc6f498561fc0ad92231c113/yarl-1.20.0-cp312-cp312-musllinux_1_2_x86_64.whl", hash = "sha256:737e9f171e5a07031cbee5e9180f6ce21a6c599b9d4b2c24d35df20a52fabf4b", size = 375000, upload-time = "2025-04-17T00:43:09.01Z" },
    { url = "https://files.pythonhosted.org/packages/3b/2a/dd7ed1aa23fea996834278d7ff178f215b24324ee527df53d45e34d21d28/yarl-1.20.0-cp312-cp312-win32.whl", hash = "sha256:839de4c574169b6598d47ad61534e6981979ca2c820ccb77bf70f4311dd2cc64", size = 86355, upload-time = "2025-04-17T00:43:11.311Z" },
    { url = "https://files.pythonhosted.org/packages/ca/c6/333fe0338305c0ac1c16d5aa7cc4841208d3252bbe62172e0051006b5445/yarl-1.20.0-cp312-cp312-win_amd64.whl", hash = "sha256:3d7dbbe44b443b0c4aa0971cb07dcb2c2060e4a9bf8d1301140a33a93c98e18c", size = 92904, upload-time = "2025-04-17T00:43:13.087Z" },
    { url = "https://files.pythonhosted.org/packages/0f/6f/514c9bff2900c22a4f10e06297714dbaf98707143b37ff0bcba65a956221/yarl-1.20.0-cp313-cp313-macosx_10_13_universal2.whl", hash = "sha256:2137810a20b933b1b1b7e5cf06a64c3ed3b4747b0e5d79c9447c00db0e2f752f", size = 145030, upload-time = "2025-04-17T00:43:15.083Z" },
    { url = "https://files.pythonhosted.org/packages/4e/9d/f88da3fa319b8c9c813389bfb3463e8d777c62654c7168e580a13fadff05/yarl-1.20.0-cp313-cp313-macosx_10_13_x86_64.whl", hash = "sha256:447c5eadd750db8389804030d15f43d30435ed47af1313303ed82a62388176d3", size = 96894, upload-time = "2025-04-17T00:43:17.372Z" },
    { url = "https://files.pythonhosted.org/packages/cd/57/92e83538580a6968b2451d6c89c5579938a7309d4785748e8ad42ddafdce/yarl-1.20.0-cp313-cp313-macosx_11_0_arm64.whl", hash = "sha256:42fbe577272c203528d402eec8bf4b2d14fd49ecfec92272334270b850e9cd7d", size = 94457, upload-time = "2025-04-17T00:43:19.431Z" },
    { url = "https://files.pythonhosted.org/packages/e9/ee/7ee43bd4cf82dddd5da97fcaddb6fa541ab81f3ed564c42f146c83ae17ce/yarl-1.20.0-cp313-cp313-manylinux_2_17_aarch64.manylinux2014_aarch64.whl", hash = "sha256:18e321617de4ab170226cd15006a565d0fa0d908f11f724a2c9142d6b2812ab0", size = 343070, upload-time = "2025-04-17T00:43:21.426Z" },
    { url = "https://files.pythonhosted.org/packages/4a/12/b5eccd1109e2097bcc494ba7dc5de156e41cf8309fab437ebb7c2b296ce3/yarl-1.20.0-cp313-cp313-manylinux_2_17_armv7l.manylinux2014_armv7l.manylinux_2_31_armv7l.whl", hash = "sha256:4345f58719825bba29895011e8e3b545e6e00257abb984f9f27fe923afca2501", size = 337739, upload-time = "2025-04-17T00:43:23.634Z" },
    { url = "https://files.pythonhosted.org/packages/7d/6b/0eade8e49af9fc2585552f63c76fa59ef469c724cc05b29519b19aa3a6d5/yarl-1.20.0-cp313-cp313-manylinux_2_17_ppc64le.manylinux2014_ppc64le.whl", hash = "sha256:5d9b980d7234614bc4674468ab173ed77d678349c860c3af83b1fffb6a837ddc", size = 351338, upload-time = "2025-04-17T00:43:25.695Z" },
    { url = "https://files.pythonhosted.org/packages/45/cb/aaaa75d30087b5183c7b8a07b4fb16ae0682dd149a1719b3a28f54061754/yarl-1.20.0-cp313-cp313-manylinux_2_17_s390x.manylinux2014_s390x.whl", hash = "sha256:af4baa8a445977831cbaa91a9a84cc09debb10bc8391f128da2f7bd070fc351d", size = 353636, upload-time = "2025-04-17T00:43:27.876Z" },
    { url = "https://files.pythonhosted.org/packages/98/9d/d9cb39ec68a91ba6e66fa86d97003f58570327d6713833edf7ad6ce9dde5/yarl-1.20.0-cp313-cp313-manylinux_2_17_x86_64.manylinux2014_x86_64.whl", hash = "sha256:123393db7420e71d6ce40d24885a9e65eb1edefc7a5228db2d62bcab3386a5c0", size = 348061, upload-time = "2025-04-17T00:43:29.788Z" },
    { url = "https://files.pythonhosted.org/packages/72/6b/103940aae893d0cc770b4c36ce80e2ed86fcb863d48ea80a752b8bda9303/yarl-1.20.0-cp313-cp313-manylinux_2_5_i686.manylinux1_i686.manylinux_2_17_i686.manylinux2014_i686.whl", hash = "sha256:ab47acc9332f3de1b39e9b702d9c916af7f02656b2a86a474d9db4e53ef8fd7a", size = 334150, upload-time = "2025-04-17T00:43:31.742Z" },
    { url = "https://files.pythonhosted.org/packages/ef/b2/986bd82aa222c3e6b211a69c9081ba46484cffa9fab2a5235e8d18ca7a27/yarl-1.20.0-cp313-cp313-musllinux_1_2_aarch64.whl", hash = "sha256:4a34c52ed158f89876cba9c600b2c964dfc1ca52ba7b3ab6deb722d1d8be6df2", size = 362207, upload-time = "2025-04-17T00:43:34.099Z" },
    { url = "https://files.pythonhosted.org/packages/14/7c/63f5922437b873795d9422cbe7eb2509d4b540c37ae5548a4bb68fd2c546/yarl-1.20.0-cp313-cp313-musllinux_1_2_armv7l.whl", hash = "sha256:04d8cfb12714158abf2618f792c77bc5c3d8c5f37353e79509608be4f18705c9", size = 361277, upload-time = "2025-04-17T00:43:36.202Z" },
    { url = "https://files.pythonhosted.org/packages/81/83/450938cccf732466953406570bdb42c62b5ffb0ac7ac75a1f267773ab5c8/yarl-1.20.0-cp313-cp313-musllinux_1_2_i686.whl", hash = "sha256:7dc63ad0d541c38b6ae2255aaa794434293964677d5c1ec5d0116b0e308031f5", size = 364990, upload-time = "2025-04-17T00:43:38.551Z" },
    { url = "https://files.pythonhosted.org/packages/b4/de/af47d3a47e4a833693b9ec8e87debb20f09d9fdc9139b207b09a3e6cbd5a/yarl-1.20.0-cp313-cp313-musllinux_1_2_ppc64le.whl", hash = "sha256:f9d02b591a64e4e6ca18c5e3d925f11b559c763b950184a64cf47d74d7e41877", size = 374684, upload-time = "2025-04-17T00:43:40.481Z" },
    { url = "https://files.pythonhosted.org/packages/62/0b/078bcc2d539f1faffdc7d32cb29a2d7caa65f1a6f7e40795d8485db21851/yarl-1.20.0-cp313-cp313-musllinux_1_2_s390x.whl", hash = "sha256:95fc9876f917cac7f757df80a5dda9de59d423568460fe75d128c813b9af558e", size = 382599, upload-time = "2025-04-17T00:43:42.463Z" },
    { url = "https://files.pythonhosted.org/packages/74/a9/4fdb1a7899f1fb47fd1371e7ba9e94bff73439ce87099d5dd26d285fffe0/yarl-1.20.0-cp313-cp313-musllinux_1_2_x86_64.whl", hash = "sha256:bb769ae5760cd1c6a712135ee7915f9d43f11d9ef769cb3f75a23e398a92d384", size = 378573, upload-time = "2025-04-17T00:43:44.797Z" },
    { url = "https://files.pythonhosted.org/packages/fd/be/29f5156b7a319e4d2e5b51ce622b4dfb3aa8d8204cd2a8a339340fbfad40/yarl-1.20.0-cp313-cp313-win32.whl", hash = "sha256:70e0c580a0292c7414a1cead1e076c9786f685c1fc4757573d2967689b370e62", size = 86051, upload-time = "2025-04-17T00:43:47.076Z" },
    { url = "https://files.pythonhosted.org/packages/52/56/05fa52c32c301da77ec0b5f63d2d9605946fe29defacb2a7ebd473c23b81/yarl-1.20.0-cp313-cp313-win_amd64.whl", hash = "sha256:4c43030e4b0af775a85be1fa0433119b1565673266a70bf87ef68a9d5ba3174c", size = 92742, upload-time = "2025-04-17T00:43:49.193Z" },
    { url = "https://files.pythonhosted.org/packages/d4/2f/422546794196519152fc2e2f475f0e1d4d094a11995c81a465faf5673ffd/yarl-1.20.0-cp313-cp313t-macosx_10_13_universal2.whl", hash = "sha256:b6c4c3d0d6a0ae9b281e492b1465c72de433b782e6b5001c8e7249e085b69051", size = 163575, upload-time = "2025-04-17T00:43:51.533Z" },
    { url = "https://files.pythonhosted.org/packages/90/fc/67c64ddab6c0b4a169d03c637fb2d2a212b536e1989dec8e7e2c92211b7f/yarl-1.20.0-cp313-cp313t-macosx_10_13_x86_64.whl", hash = "sha256:8681700f4e4df891eafa4f69a439a6e7d480d64e52bf460918f58e443bd3da7d", size = 106121, upload-time = "2025-04-17T00:43:53.506Z" },
    { url = "https://files.pythonhosted.org/packages/6d/00/29366b9eba7b6f6baed7d749f12add209b987c4cfbfa418404dbadc0f97c/yarl-1.20.0-cp313-cp313t-macosx_11_0_arm64.whl", hash = "sha256:84aeb556cb06c00652dbf87c17838eb6d92cfd317799a8092cee0e570ee11229", size = 103815, upload-time = "2025-04-17T00:43:55.41Z" },
    { url = "https://files.pythonhosted.org/packages/28/f4/a2a4c967c8323c03689383dff73396281ced3b35d0ed140580825c826af7/yarl-1.20.0-cp313-cp313t-manylinux_2_17_aarch64.manylinux2014_aarch64.whl", hash = "sha256:f166eafa78810ddb383e930d62e623d288fb04ec566d1b4790099ae0f31485f1", size = 408231, upload-time = "2025-04-17T00:43:57.825Z" },
    { url = "https://files.pythonhosted.org/packages/0f/a1/66f7ffc0915877d726b70cc7a896ac30b6ac5d1d2760613603b022173635/yarl-1.20.0-cp313-cp313t-manylinux_2_17_armv7l.manylinux2014_armv7l.manylinux_2_31_armv7l.whl", hash = "sha256:5d3d6d14754aefc7a458261027a562f024d4f6b8a798adb472277f675857b1eb", size = 390221, upload-time = "2025-04-17T00:44:00.526Z" },
    { url = "https://files.pythonhosted.org/packages/41/15/cc248f0504610283271615e85bf38bc014224122498c2016d13a3a1b8426/yarl-1.20.0-cp313-cp313t-manylinux_2_17_ppc64le.manylinux2014_ppc64le.whl", hash = "sha256:2a8f64df8ed5d04c51260dbae3cc82e5649834eebea9eadfd829837b8093eb00", size = 411400, upload-time = "2025-04-17T00:44:02.853Z" },
    { url = "https://files.pythonhosted.org/packages/5c/af/f0823d7e092bfb97d24fce6c7269d67fcd1aefade97d0a8189c4452e4d5e/yarl-1.20.0-cp313-cp313t-manylinux_2_17_s390x.manylinux2014_s390x.whl", hash = "sha256:4d9949eaf05b4d30e93e4034a7790634bbb41b8be2d07edd26754f2e38e491de", size = 411714, upload-time = "2025-04-17T00:44:04.904Z" },
    { url = "https://files.pythonhosted.org/packages/83/70/be418329eae64b9f1b20ecdaac75d53aef098797d4c2299d82ae6f8e4663/yarl-1.20.0-cp313-cp313t-manylinux_2_17_x86_64.manylinux2014_x86_64.whl", hash = "sha256:9c366b254082d21cc4f08f522ac201d0d83a8b8447ab562732931d31d80eb2a5", size = 404279, upload-time = "2025-04-17T00:44:07.721Z" },
    { url = "https://files.pythonhosted.org/packages/19/f5/52e02f0075f65b4914eb890eea1ba97e6fd91dd821cc33a623aa707b2f67/yarl-1.20.0-cp313-cp313t-manylinux_2_5_i686.manylinux1_i686.manylinux_2_17_i686.manylinux2014_i686.whl", hash = "sha256:91bc450c80a2e9685b10e34e41aef3d44ddf99b3a498717938926d05ca493f6a", size = 384044, upload-time = "2025-04-17T00:44:09.708Z" },
    { url = "https://files.pythonhosted.org/packages/6a/36/b0fa25226b03d3f769c68d46170b3e92b00ab3853d73127273ba22474697/yarl-1.20.0-cp313-cp313t-musllinux_1_2_aarch64.whl", hash = "sha256:9c2aa4387de4bc3a5fe158080757748d16567119bef215bec643716b4fbf53f9", size = 416236, upload-time = "2025-04-17T00:44:11.734Z" },
    { url = "https://files.pythonhosted.org/packages/cb/3a/54c828dd35f6831dfdd5a79e6c6b4302ae2c5feca24232a83cb75132b205/yarl-1.20.0-cp313-cp313t-musllinux_1_2_armv7l.whl", hash = "sha256:d2cbca6760a541189cf87ee54ff891e1d9ea6406079c66341008f7ef6ab61145", size = 402034, upload-time = "2025-04-17T00:44:13.975Z" },
    { url = "https://files.pythonhosted.org/packages/10/97/c7bf5fba488f7e049f9ad69c1b8fdfe3daa2e8916b3d321aa049e361a55a/yarl-1.20.0-cp313-cp313t-musllinux_1_2_i686.whl", hash = "sha256:798a5074e656f06b9fad1a162be5a32da45237ce19d07884d0b67a0aa9d5fdda", size = 407943, upload-time = "2025-04-17T00:44:16.052Z" },
    { url = "https://files.pythonhosted.org/packages/fd/a4/022d2555c1e8fcff08ad7f0f43e4df3aba34f135bff04dd35d5526ce54ab/yarl-1.20.0-cp313-cp313t-musllinux_1_2_ppc64le.whl", hash = "sha256:f106e75c454288472dbe615accef8248c686958c2e7dd3b8d8ee2669770d020f", size = 423058, upload-time = "2025-04-17T00:44:18.547Z" },
    { url = "https://files.pythonhosted.org/packages/4c/f6/0873a05563e5df29ccf35345a6ae0ac9e66588b41fdb7043a65848f03139/yarl-1.20.0-cp313-cp313t-musllinux_1_2_s390x.whl", hash = "sha256:3b60a86551669c23dc5445010534d2c5d8a4e012163218fc9114e857c0586fdd", size = 423792, upload-time = "2025-04-17T00:44:20.639Z" },
    { url = "https://files.pythonhosted.org/packages/9e/35/43fbbd082708fa42e923f314c24f8277a28483d219e049552e5007a9aaca/yarl-1.20.0-cp313-cp313t-musllinux_1_2_x86_64.whl", hash = "sha256:3e429857e341d5e8e15806118e0294f8073ba9c4580637e59ab7b238afca836f", size = 422242, upload-time = "2025-04-17T00:44:22.851Z" },
    { url = "https://files.pythonhosted.org/packages/ed/f7/f0f2500cf0c469beb2050b522c7815c575811627e6d3eb9ec7550ddd0bfe/yarl-1.20.0-cp313-cp313t-win32.whl", hash = "sha256:65a4053580fe88a63e8e4056b427224cd01edfb5f951498bfefca4052f0ce0ac", size = 93816, upload-time = "2025-04-17T00:44:25.491Z" },
    { url = "https://files.pythonhosted.org/packages/3f/93/f73b61353b2a699d489e782c3f5998b59f974ec3156a2050a52dfd7e8946/yarl-1.20.0-cp313-cp313t-win_amd64.whl", hash = "sha256:53b2da3a6ca0a541c1ae799c349788d480e5144cac47dba0266c7cb6c76151fe", size = 101093, upload-time = "2025-04-17T00:44:27.418Z" },
    { url = "https://files.pythonhosted.org/packages/ea/1f/70c57b3d7278e94ed22d85e09685d3f0a38ebdd8c5c73b65ba4c0d0fe002/yarl-1.20.0-py3-none-any.whl", hash = "sha256:5d0fe6af927a47a230f31e6004621fd0959eaa915fc62acfafa67ff7229a3124", size = 46124, upload-time = "2025-04-17T00:45:12.199Z" },
]<|MERGE_RESOLUTION|>--- conflicted
+++ resolved
@@ -558,21 +558,15 @@
     { name = "pyright" },
     { name = "pytest" },
     { name = "ruff" },
-<<<<<<< HEAD
-=======
 ]
 docs = [
->>>>>>> 2eb6716a
     { name = "sphinx", version = "8.1.3", source = { registry = "https://pypi.org/simple" }, marker = "python_full_version < '3.11'" },
     { name = "sphinx", version = "8.2.3", source = { registry = "https://pypi.org/simple" }, marker = "python_full_version >= '3.11'" },
 ]
 
 [package.metadata]
 requires-dist = [
-<<<<<<< HEAD
     { name = "accelerate" },
-=======
->>>>>>> 2eb6716a
     { name = "bumpver", marker = "extra == 'dev'", specifier = ">=2024.1130" },
     { name = "datasets", specifier = ">=3.5.1,<4.0.0" },
     { name = "numpy", specifier = ">=2.2.5,<3.0.0" },
@@ -583,19 +577,11 @@
     { name = "pytest" },
     { name = "pytest", marker = "extra == 'dev'", specifier = ">=8.3.5" },
     { name = "ruff", marker = "extra == 'dev'", specifier = ">=0.11.11,<1.0.0" },
-<<<<<<< HEAD
-    { name = "sphinx", marker = "extra == 'dev'", specifier = ">=8.0.0" },
-    { name = "torch", specifier = ">=2.7.0,<3.0.0" },
-    { name = "transformers", specifier = ">=4.51.3,<5.0.0" },
-]
-provides-extras = ["dev"]
-=======
     { name = "sphinx", marker = "extra == 'docs'", specifier = ">=8.0.0" },
     { name = "torch", specifier = ">=2.7.0,<3.0.0" },
     { name = "transformers", specifier = ">=4.51.3,<5.0.0" },
 ]
 provides-extras = ["dev", "docs"]
->>>>>>> 2eb6716a
 
 [[package]]
 name = "markupsafe"
