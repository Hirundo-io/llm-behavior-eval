--- conflicted
+++ resolved
@@ -296,7 +296,6 @@
 ]
 
 [[package]]
-<<<<<<< HEAD
 name = "docutils"
 version = "0.21.2"
 source = { registry = "https://pypi.org/simple" }
@@ -306,8 +305,6 @@
 ]
 
 [[package]]
-=======
->>>>>>> 32413bdc
 name = "exceptiongroup"
 version = "1.3.0"
 source = { registry = "https://pypi.org/simple" }
@@ -480,7 +477,6 @@
 ]
 
 [[package]]
-<<<<<<< HEAD
 name = "imagesize"
 version = "1.4.1"
 source = { registry = "https://pypi.org/simple" }
@@ -490,8 +486,6 @@
 ]
 
 [[package]]
-=======
->>>>>>> 32413bdc
 name = "iniconfig"
 version = "2.1.0"
 source = { registry = "https://pypi.org/simple" }
@@ -554,14 +548,11 @@
     { name = "pandas", specifier = ">=2.2.3,<3.0.0" },
     { name = "pydantic", specifier = ">=2.11.4,<3.0.0" },
     { name = "pydantic-settings", specifier = ">=2.9.1,<3.0.0" },
-<<<<<<< HEAD
     { name = "pyright", marker = "extra == 'dev'", specifier = ">=1.1.399" },
+    { name = "pytest" },
     { name = "pytest", marker = "extra == 'dev'", specifier = ">=8.3.5" },
     { name = "ruff", marker = "extra == 'dev'", specifier = ">=0.11.11,<1.0.0" },
     { name = "sphinx", marker = "extra == 'dev'", specifier = ">=8.0.0" },
-=======
-    { name = "pytest" },
->>>>>>> 32413bdc
     { name = "torch", specifier = ">=2.7.0,<3.0.0" },
     { name = "transformers", specifier = ">=4.51.3,<5.0.0" },
 ]
@@ -1287,7 +1278,6 @@
 ]
 
 [[package]]
-<<<<<<< HEAD
 name = "pygments"
 version = "2.19.1"
 source = { registry = "https://pypi.org/simple" }
@@ -1310,8 +1300,6 @@
 ]
 
 [[package]]
-=======
->>>>>>> 32413bdc
 name = "pytest"
 version = "8.3.5"
 source = { registry = "https://pypi.org/simple" }
@@ -1724,7 +1712,6 @@
 ]
 
 [[package]]
-<<<<<<< HEAD
 name = "toml"
 version = "0.10.2"
 source = { registry = "https://pypi.org/simple" }
@@ -1734,8 +1721,6 @@
 ]
 
 [[package]]
-=======
->>>>>>> 32413bdc
 name = "tomli"
 version = "2.2.1"
 source = { registry = "https://pypi.org/simple" }
