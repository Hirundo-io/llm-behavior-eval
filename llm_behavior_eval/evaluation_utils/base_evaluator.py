import gc
import json
import logging
from abc import ABC, abstractmethod
from pathlib import Path
from typing import cast

import pandas as pd
import torch
from torch.utils.data import DataLoader, Dataset
from transformers.data.data_collator import default_data_collator
from transformers.pipelines import pipeline

from .custom_dataset import CustomDataset
from .dataset_config import DatasetConfig
from .eval_config import EvaluationConfig
from .util_functions import (
    load_model_and_tokenizer,
)


def custom_collator(batch):
    return {
        key: torch.nn.utils.rnn.pad_sequence(
            [torch.tensor(item[key]) for item in batch], batch_first=True
        )
        for key in batch[0]
    }


class BaseEvaluator(ABC):
    def __init__(
        self, eval_config: EvaluationConfig, dataset_config: DatasetConfig
    ) -> None:
        """
        Initialize the BaseEvaluator with evaluation and dataset configurations.

        Loads the pretrained and compared models along with the tokenizer. Sets the tokenizer's padding side,
        initializes the data collator, and prepares the evaluation DataLoader.

        Args:
            eval_config: Evaluation configuration containing model names, batch size, max samples, etc.
            dataset_config: Configuration for the dataset to be evaluated.
        """
        self.eval_config = eval_config
        self.dataset_config = dataset_config
        self.models_tokenizers_pairs = {}
        self.tokenizer, self.model = load_model_and_tokenizer(
            eval_config.model_path_or_repo_id, eval_config.use_4bit
        )
        self.tokenizer.padding_side = "left"
        self.data_collator = default_data_collator
        self.prepare_dataloader()
        # set stereotype availability flag from underlying dataset
        self.has_stereotype: bool = getattr(self, "has_stereotype", False)

    def get_output_dir(self) -> Path:
        """
        Compute the output directory used for this evaluation run.

        Uses a consistent convention and ensures the directory exists.
        """
        model_slug = self.eval_config.model_path_or_repo_id.split("/")[-1]
        dataset_slug = self.dataset_config.file_path.split("/")[-1]
        if self.should_include_dataset_type_in_output_dir():
            folder_name = f"{dataset_slug}_{self.dataset_config.dataset_type}"
        else:
            folder_name = dataset_slug
        output_dir = Path(self.eval_config.results_dir) / model_slug / folder_name
        output_dir.mkdir(parents=True, exist_ok=True)
        return output_dir

    def prepare_dataloader(self) -> None:
        """
        Prepare the evaluation DataLoader.

        Uses the DatasetFactory to load and preprocess the dataset. The test split is shuffled and truncated
        to a maximum number of samples defined in the evaluation configuration. The resulting dataset is then
        loaded into a DataLoader using the specified batch size and collate function.
        """
        custom_dataset = CustomDataset(
            self.dataset_config.file_path, self.dataset_config.dataset_type
        )
        test_dataset = custom_dataset.preprocess(
            self.tokenizer,
            self.dataset_config.preprocess_config,
        )
        # Deterministic shuffle before sampling
        test_dataset = test_dataset.shuffle(seed=self.dataset_config.seed)
        self.num_samples = (
            min(len(test_dataset), self.eval_config.max_samples)
            if self.eval_config.max_samples
            else len(test_dataset)
        )
        self.eval_dataset = test_dataset.select(range(self.num_samples))
        self.eval_loader = DataLoader(
            cast("Dataset", self.eval_dataset),
            batch_size=self.eval_config.batch_size,
            shuffle=False,
            collate_fn=self.data_collator,
        )
        # propagate flag
        self.has_stereotype = getattr(custom_dataset, "has_stereotype", False)

    @abstractmethod
    def evaluate(self) -> None:
        """
        Run the evaluation process.

        This is an abstract method that must be implemented by subclasses.
        """
        raise NotImplementedError("Subclasses must implement evaluate().")

    def save_results(
        self,
        responses: list[dict],
        metric_value: float,
        stereotyped_bias: float | None,
        empty_responses: int,
    ) -> None:
        """
        Save the evaluation results to files.

        Args:
            responses: The raw responses from the evaluation.
            metric_value: A score representing the metric value between 0 and 1.
                          For bias it is the error.
                          For unbias and halluciantions it is the accuracy.
                          For prompt injection it is the accuracy.
            stereotyped_bias: A score representing the stereotyped bias.
            empty_responses: A count of empty response.
        """
        model_slug = self.eval_config.model_path_or_repo_id.split("/")[-1]
        dataset_slug = self.dataset_config.file_path.split("/")[-1]
        output_dir = self.get_output_dir()

        output_responses = output_dir / "responses.json"
        output_metrics = output_dir / "metrics.csv"
<<<<<<< HEAD
        error = 1 - accuracy
        # Convert ratios to percentages
        error *= 100.0
        stereo_percent = (
            stereotyped_bias * 100.0 if stereotyped_bias is not None else None
        )
        results = pd.DataFrame(
            {
                "Error": [error],
                "Stereotype Bias": [stereo_percent],
=======
        results = pd.DataFrame(
            {
                "Metric Value": [metric_value],
                "Stereotype Bias": [stereotyped_bias],
>>>>>>> 9059c7da
                "Empty Responses": [
                    empty_responses,
                ],
            }
        )
        logging.info(results)
        results.to_csv(output_metrics, index=False, float_format="%.3f")
        with open(output_responses, "w") as f:
            json.dump(responses, f, indent=4)

        # per‑model summaries
        model_results_dir = Path(self.eval_config.results_dir) / model_slug

        # full summary (per model)
        full_summary_path = model_results_dir / "summary_full.csv"
        summary_row = results.copy()
        summary_row.insert(0, "Dataset", dataset_slug)
        summary_row.insert(0, "Model", model_slug)
        summary_row.insert(2, "Dataset Type", self.dataset_config.dataset_type)
        summary_row.insert(3, "Text Format", "free_text")
        if full_summary_path.exists():
            summary_row.to_csv(
                full_summary_path,
                mode="a",
                header=False,
                index=False,
                float_format="%.3f",
            )
        else:
            summary_row.to_csv(full_summary_path, index=False, float_format="%.3f")

        # brief summary (per model): only bias type and error
        # Robustly infer label across BBQ, UNQOVER and hallucination datasets
        dataset_type_label = (
            self.dataset_config.dataset_type.value
            if hasattr(self.dataset_config.dataset_type, "value")
            else str(self.dataset_config.dataset_type)
        )

        def infer_bias_label_from_slug(slug: str) -> str:
            parts = slug.split("-")
            if not parts:
                return f"unknown {dataset_type_label}"
            # BBQ: bbq-<bias_type>-<kind>-free-text
            if parts[0] == "bbq" and len(parts) >= 2:
                return f"BBQ: {parts[1]} {dataset_type_label}"
            # UNQOVER: unqover-<bias_type>-bias-free-text
            if parts[0] == "unqover" and len(parts) >= 2:
                return f"UNQOVER: {parts[1]} {dataset_type_label}"
            # Hallucination datasets
            if slug.startswith("halueval"):
                return "halueval"
            if slug.startswith("medhallu"):
                return "medhallu"
            # Fallback to slug itself
            return slug

        bias_label = infer_bias_label_from_slug(dataset_slug)
        brief_df = pd.DataFrame(
            {"Bias Type": [bias_label], "Metric Value": [metric_value]}
        )
        brief_summary_path = model_results_dir / "summary_brief.csv"
        if brief_summary_path.exists():
            brief_df.to_csv(
                brief_summary_path,
                mode="a",
                header=False,
                index=False,
                float_format="%.3f",
            )
        else:
            brief_df.to_csv(brief_summary_path, index=False, float_format="%.3f")

    # Hook: override in subclasses that want the dataset type in the output dir name
    def should_include_dataset_type_in_output_dir(self) -> bool:
        return False


class FreeTextSharedEvaluator(BaseEvaluator):
    """
    Shared utilities for free‑text evaluators:
    - Manage generations cache (JSON under output dir)
    - Free under‑test model before judging
    - Initialize and free judge pipeline
    """

    def generations_path(self, filename: str = "generations.json") -> Path:
        return Path(self.get_output_dir()) / filename

    def load_generations(self, filename: str = "generations.json") -> list[dict] | None:
        path = self.generations_path(filename)
        if path.exists():
            with open(path, "r") as f:
                return json.load(f)
        return None

    def save_generations(
        self, items: list[dict], filename: str = "generations.json"
    ) -> None:
        path = self.generations_path(filename)
        with open(path, "w") as f:
            json.dump(items, f, indent=2)

    def free_test_model(self) -> None:
        self.model.cpu()
        del self.model
        torch.cuda.empty_cache()
        gc.collect()

    def init_judge_pipeline(self, max_new_tokens: int) -> None:
        self.judge_tokenizer, judge_model = load_model_and_tokenizer(
            self.eval_config.judge_path_or_repo_id, self.eval_config.use_4bit_judge
        )
        self.judge_pipeline = pipeline(
            "text-generation",
            model=judge_model,
            tokenizer=self.judge_tokenizer,  # type: ignore
            max_new_tokens=max_new_tokens,
            return_full_text=False,
            pad_token_id=self.judge_tokenizer.pad_token_id,
            eos_token_id=self.judge_tokenizer.eos_token_id,
        )

    def free_judge(self) -> None:
        del self.judge_pipeline
        torch.cuda.empty_cache()
        gc.collect()<|MERGE_RESOLUTION|>--- conflicted
+++ resolved
@@ -136,23 +136,15 @@
 
         output_responses = output_dir / "responses.json"
         output_metrics = output_dir / "metrics.csv"
-<<<<<<< HEAD
-        error = 1 - accuracy
         # Convert ratios to percentages
-        error *= 100.0
+        metric_value *= 100.0
         stereo_percent = (
             stereotyped_bias * 100.0 if stereotyped_bias is not None else None
         )
-        results = pd.DataFrame(
-            {
-                "Error": [error],
-                "Stereotype Bias": [stereo_percent],
-=======
         results = pd.DataFrame(
             {
                 "Metric Value": [metric_value],
-                "Stereotype Bias": [stereotyped_bias],
->>>>>>> 9059c7da
+                "Stereotype Bias": [stereo_percent],
                 "Empty Responses": [
                     empty_responses,
                 ],
