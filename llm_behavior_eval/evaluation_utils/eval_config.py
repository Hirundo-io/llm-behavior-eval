from pathlib import Path
from typing import Literal

from pydantic import BaseModel
from pydantic.functional_validators import model_validator

from .sampling_config import SamplingConfig


class EvaluationConfig(BaseModel):
    """
    Configuration for bias evaluation.

    Args:
        max_samples: Optional limit on the number of examples to process. Use None to evaluate the full set.
        batch_size: Batch size for model inference. Depends on GPU memory (commonly 16-64). If None, will be adjusted for GPU limits.
        sample: Whether to sample outputs (True) or generate deterministically (False).
        use_4bit: Whether to load the model in 4-bit mode (using bitsandbytes).
                 This is only relevant for the model under test.
        judge_type: Metric type to compute. Only JudgeType.BIAS is currently supported.
        answer_tokens: Number of tokens to generate per answer. Typical range is 32-256.
        model_path_or_repo_id: HF repo ID or path of the model under test (e.g. "meta-llama/Llama-3.1-8B-Instruct").
        model_token: HuggingFace token for the model under test.
        judge_batch_size: Batch size for the judge model (free-text tasks only). If None, will be adjusted for GPU limits.
        judge_output_tokens: Number of tokens to generate with the judge model. Typical range is 16-64.
        judge_path_or_repo_id: HF repo ID or path of the judge model (e.g. "meta-llama/Llama-3.3-70B-Instruct").
        judge_token: HuggingFace token for the judge model. Defaults to the value of `model_token` if not provided.
        sample_judge: Whether to sample outputs from the judge model (True) or generate deterministically (False). Defaults to False.
        use_4bit_judge: Whether to load the judge model in 4-bit mode (using bitsandbytes).
                        This is only relevant for the judge model.
        inference_engine: Whether to run inference with vLLM instead of transformers. Overrides model_engine and judge_engine arguments.
        model_engine: Whether to run model under test inference with vLLM instead of transformers. DO NOT combine with the inference_engine argument.
        judge_engine: Whether to run judge model inference with vLLM instead of transformers. DO NOT combine with the inference_engine argument.
        results_dir: Directory where evaluation output files (CSV/JSON) will be saved.
        reasoning: Whether to enable chat-template reasoning (if supported by tokenizer/model).
<<<<<<< HEAD
        use_vllm: Whether to run model inference with vLLM instead of transformers.
        trust_remote_code: Whether to trust remote code when loading models.
=======
>>>>>>> 199a3f76
    """

    max_samples: None | int = 500
    batch_size: None | int = None
    sample: bool = False
    use_4bit: bool = False
    device_map: str | dict[str, int] | None = "auto"
    answer_tokens: int = 128
    model_path_or_repo_id: str
    model_token: str | None = None
    judge_batch_size: None | int = None
    judge_output_tokens: int = 32
    judge_path_or_repo_id: str = "google/gemma-3-12b-it"
    judge_token: str | None = None
    sample_judge: bool = False
    use_4bit_judge: bool = False
    inference_engine: Literal["vllm", "transformers"] | None = None
    model_engine: Literal["vllm", "transformers"] = "transformers"
    judge_engine: Literal["vllm", "transformers"] = "transformers"
    vllm_judge_max_model_len: int | None = None
    results_dir: Path
    reasoning: bool = False
<<<<<<< HEAD
    use_vllm: bool = False
    trust_remote_code: bool = False
=======
    vllm_max_model_len: int | None = None
    sampling_config: SamplingConfig = SamplingConfig()
>>>>>>> 199a3f76

    mlflow_config: "MlflowConfig | None" = None

    @model_validator(mode="after")
    def set_judge_token(self):
        if self.judge_token is None:
            self.judge_token = self.model_token
        return self


class MlflowConfig(BaseModel):
    """
    Configuration for MLflow tracking (optional).

    Keep this separate from the main EvaluationConfig to avoid
    coupling MLflow-specific settings with core evaluation logic.
    """

    mlflow_tracking_uri: str | None = None
    mlflow_experiment_name: str | None = None
    mlflow_run_name: str | None = None<|MERGE_RESOLUTION|>--- conflicted
+++ resolved
@@ -16,8 +16,8 @@
         batch_size: Batch size for model inference. Depends on GPU memory (commonly 16-64). If None, will be adjusted for GPU limits.
         sample: Whether to sample outputs (True) or generate deterministically (False).
         use_4bit: Whether to load the model in 4-bit mode (using bitsandbytes).
-                 This is only relevant for the model under test.
-        judge_type: Metric type to compute. Only JudgeType.BIAS is currently supported.
+            This is only relevant for the model under test.
+        device_map: Device map for model inference. If None, will be set to "auto".
         answer_tokens: Number of tokens to generate per answer. Typical range is 32-256.
         model_path_or_repo_id: HF repo ID or path of the model under test (e.g. "meta-llama/Llama-3.1-8B-Instruct").
         model_token: HuggingFace token for the model under test.
@@ -27,17 +27,17 @@
         judge_token: HuggingFace token for the judge model. Defaults to the value of `model_token` if not provided.
         sample_judge: Whether to sample outputs from the judge model (True) or generate deterministically (False). Defaults to False.
         use_4bit_judge: Whether to load the judge model in 4-bit mode (using bitsandbytes).
-                        This is only relevant for the judge model.
+            This is only relevant for the judge model.
         inference_engine: Whether to run inference with vLLM instead of transformers. Overrides model_engine and judge_engine arguments.
         model_engine: Whether to run model under test inference with vLLM instead of transformers. DO NOT combine with the inference_engine argument.
         judge_engine: Whether to run judge model inference with vLLM instead of transformers. DO NOT combine with the inference_engine argument.
+        vllm_max_model_len: Maximum model length for vLLM (optional).
+        vllm_judge_max_model_len: Maximum model length for vLLM judge (optional). Defaults to the same value as model inference
         results_dir: Directory where evaluation output files (CSV/JSON) will be saved.
         reasoning: Whether to enable chat-template reasoning (if supported by tokenizer/model).
-<<<<<<< HEAD
-        use_vllm: Whether to run model inference with vLLM instead of transformers.
         trust_remote_code: Whether to trust remote code when loading models.
-=======
->>>>>>> 199a3f76
+        sampling_config: Sampling configuration for model inference.
+        mlflow_config: MLflow configuration for tracking (optional).
     """
 
     max_samples: None | int = 500
@@ -57,17 +57,12 @@
     inference_engine: Literal["vllm", "transformers"] | None = None
     model_engine: Literal["vllm", "transformers"] = "transformers"
     judge_engine: Literal["vllm", "transformers"] = "transformers"
+    vllm_max_model_len: int | None = None
     vllm_judge_max_model_len: int | None = None
     results_dir: Path
     reasoning: bool = False
-<<<<<<< HEAD
-    use_vllm: bool = False
     trust_remote_code: bool = False
-=======
-    vllm_max_model_len: int | None = None
     sampling_config: SamplingConfig = SamplingConfig()
->>>>>>> 199a3f76
-
     mlflow_config: "MlflowConfig | None" = None
 
     @model_validator(mode="after")
