--- conflicted
+++ resolved
@@ -189,13 +189,10 @@
     if not tokenizer.pad_token:
         tokenizer.pad_token = tokenizer.eos_token
 
-<<<<<<< HEAD
     quantization_config = None
-=======
     model_by_nvidia = model_name.startswith("nvidia/")
     trust_remote_code = True if model_by_nvidia else False
 
->>>>>>> 7d8337de
     if use_4bit:
         # Prepare the quantization configuration for 4-bit loading.
         quantization_config = BitsAndBytesConfig(
@@ -220,11 +217,8 @@
             torch_dtype=dtype,
             device_map=device_map,
             low_cpu_mem_usage=True,
-<<<<<<< HEAD
             quantization_config=quantization_config,
-=======
             trust_remote_code=trust_remote_code,
->>>>>>> 7d8337de
         )
 
     return tokenizer, model