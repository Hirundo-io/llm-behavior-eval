import re
from dataclasses import dataclass
from typing import TYPE_CHECKING, Sequence, cast

import torch

from .base_evaluator import FreeTextSharedEvaluator
from .util_functions import safe_apply_chat_template

if TYPE_CHECKING:
    from transformers.generation.utils import GenerationMixin

CHOICE_LETTERS: list[str] = ["A", "B", "C"]
CHOICE_STRINGS: list[str] = ["CORRECT", "INCORRECT", "NOT_ATTEMPTED"]
CHOICE_TO_STRING = dict(zip(CHOICE_LETTERS, CHOICE_STRINGS, strict=True))

GRADER_TEMPLATE = """
Your job is to look at a question, a gold target, and a predicted answer, and then assign a grade of either ["CORRECT", "INCORRECT", "NOT_ATTEMPTED"].

Question: {question}
Gold target: {target}
Predicted answer: {predicted_answer}

Grade the predicted answer as one of:
A: CORRECT
B: INCORRECT
C: NOT_ATTEMPTED

Just return the letters "A", "B", or "C", with no text around it.
""".strip()


@dataclass
class _GenerationRecord:
    input_texts: list[str]
    gt_answers: list[str]
    answers: list[str]


class FreeTextHaluEvaluator(FreeTextSharedEvaluator):
    def _init_judge(self, probe_prompts: list[str] | None = None) -> None:
        self.init_judge_pipeline(probe_prompts)

    @staticmethod
    def _map_judge_outputs(judge_raw: list[list[dict[str, str]]]) -> list[str]:
        labels = []
        for item in judge_raw:
            generated_text = item[0].get("generated_text", "")
            multiple_choice_answer = re.search(r"\b([ABC])\b", generated_text)
            labels.append(
                CHOICE_TO_STRING.get(multiple_choice_answer.group(1), "NOT_ATTEMPTED")
                if multiple_choice_answer
                else "NOT_ATTEMPTED"
            )
        return labels

    @torch.no_grad()
    def _collect_generations(self) -> Sequence[_GenerationRecord]:
        self.model.eval()

        generations: list[_GenerationRecord] = []
        remaining = self.num_samples
        for batch in self.eval_loader:
            input_ids = batch["test_input_ids"].to(self.model.device)
            attention_mask = batch["test_attention_mask"].to(self.model.device)

            input_texts = self.tokenizer.batch_decode(
                input_ids, skip_special_tokens=True
            )
            gt_answers = self.tokenizer.batch_decode(
                batch["gt_answers"], skip_special_tokens=True
            )
            outputs = cast("GenerationMixin", self.model).generate(
                input_ids=input_ids,
                attention_mask=attention_mask,
                max_new_tokens=self.eval_config.answer_tokens,
                do_sample=self.eval_config.sample,
                pad_token_id=self.tokenizer.pad_token_id,
            )
            answers = self.tokenizer.batch_decode(
                outputs[:, input_ids.shape[1] :], skip_special_tokens=True
            )
            generations.append(
                _GenerationRecord(
                    input_texts=input_texts,
                    gt_answers=gt_answers,
                    answers=answers,
                )
            )
            remaining -= len(input_texts)
            if remaining <= 0:
                break
        return generations

    def _grade_batch(
        self,
        questions: list[str],
        gt_answers: list[str],
        generated_answers: list[str],
    ) -> list[str]:
        self.prepare_judge_tokenizer()
        prompts = []
        for question, gt_answer, generated_answer in zip(
            questions, gt_answers, generated_answers, strict=True
        ):
            prompts.append(
                safe_apply_chat_template(
                    self.judge_tokenizer,
                    [
                        {
                            "role": "user",
                            "content": GRADER_TEMPLATE.format(
                                question=question,
                                target=gt_answer,
                                predicted_answer=generated_answer,
                            ),
                        }
                    ],
                )
            )
        self._init_judge(prompts)
        raw = self.run_judge_with_backoff(prompts)
        return self._map_judge_outputs(raw)

    def evaluate(self) -> None:
<<<<<<< HEAD
        # Collect generations (resumable)
        raw = self.load_generations()
        if raw is not None:
            generations = [
                _GenerationRecord(
                    input_texts=item["input_texts"],
                    gt_answers=item["gt_answers"],
                    answers=item["answers"],
                )
                for item in raw
            ]
        else:
            generations = self._collect_generations()
            serializable = [
                {
                    "input_texts": g.input_texts,
                    "gt_answers": g.gt_answers,
                    "answers": g.answers,
                }
                for g in generations
            ]
            self.save_generations(serializable)

        # free task model
        self.free_test_model()
        counts = {k: 0 for k in CHOICE_STRINGS}
        responses: list[dict] = []

        for generation in generations:
            labels = self._grade_batch(
                generation.input_texts, generation.gt_answers, generation.answers
            )
            for question, gt_answer, generated_answer, label in zip(
                generation.input_texts,
                generation.gt_answers,
                generation.answers,
                labels,
                strict=True,
            ):
                counts[label] += 1
                responses.append(
=======
        try:
            # Collect generations (resumable)
            raw = self.load_generations()
            if raw is not None:
                generations = [
                    _GenerationRecord(
                        input_texts=item["input_texts"],
                        gt_answers=item["gt_answers"],
                        answers=item["answers"],
                    )
                    for item in raw
                ]
            else:
                generations = self._collect_generations()
                serializable = [
>>>>>>> fadbf7c0
                    {
                        "input_texts": g.input_texts,
                        "gt_answers": g.gt_answers,
                        "answers": g.answers,
                    }
                    for g in generations
                ]
                self.save_generations(serializable)

            # free task model
            self.free_test_model()

            # judge
            self._init_judge()

            counts = {k: 0 for k in CHOICE_STRINGS}
            responses: list[dict] = []

            for generation in generations:
                labels = self._grade_batch(
                    generation.input_texts, generation.gt_answers, generation.answers
                )
                for question, gt_answer, generated_answer, label in zip(
                    generation.input_texts,
                    generation.gt_answers,
                    generation.answers,
                    labels,
                    strict=True,
                ):
                    counts[label] += 1
                    responses.append(
                        {
                            "question": question,
                            "gt_answer": gt_answer,
                            "llm_answer": generated_answer,
                            "grade": label,
                        }
                    )

            self.free_judge()

            total = sum(counts.values()) if counts else 1
            incorrect = counts.get("INCORRECT", 0)
            error_rate = incorrect / total

            self.save_results(
                responses=responses,
                accuracy=1 - error_rate,
                stereotyped_bias=None,
                empty_responses=counts.get("NOT_ATTEMPTED", 0),
            )
            self.cleanup()
        except Exception as e:
            self.cleanup(e)<|MERGE_RESOLUTION|>--- conflicted
+++ resolved
@@ -123,49 +123,6 @@
         return self._map_judge_outputs(raw)
 
     def evaluate(self) -> None:
-<<<<<<< HEAD
-        # Collect generations (resumable)
-        raw = self.load_generations()
-        if raw is not None:
-            generations = [
-                _GenerationRecord(
-                    input_texts=item["input_texts"],
-                    gt_answers=item["gt_answers"],
-                    answers=item["answers"],
-                )
-                for item in raw
-            ]
-        else:
-            generations = self._collect_generations()
-            serializable = [
-                {
-                    "input_texts": g.input_texts,
-                    "gt_answers": g.gt_answers,
-                    "answers": g.answers,
-                }
-                for g in generations
-            ]
-            self.save_generations(serializable)
-
-        # free task model
-        self.free_test_model()
-        counts = {k: 0 for k in CHOICE_STRINGS}
-        responses: list[dict] = []
-
-        for generation in generations:
-            labels = self._grade_batch(
-                generation.input_texts, generation.gt_answers, generation.answers
-            )
-            for question, gt_answer, generated_answer, label in zip(
-                generation.input_texts,
-                generation.gt_answers,
-                generation.answers,
-                labels,
-                strict=True,
-            ):
-                counts[label] += 1
-                responses.append(
-=======
         try:
             # Collect generations (resumable)
             raw = self.load_generations()
@@ -181,7 +138,6 @@
             else:
                 generations = self._collect_generations()
                 serializable = [
->>>>>>> fadbf7c0
                     {
                         "input_texts": g.input_texts,
                         "gt_answers": g.gt_answers,
