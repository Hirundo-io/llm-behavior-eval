--- conflicted
+++ resolved
@@ -3,18 +3,11 @@
 
 import torch
 
-<<<<<<< HEAD
 from llm_behavior_eval.evaluation_utils.base_evaluator import BaseEvaluator
 from llm_behavior_eval.evaluation_utils.enums import DatasetType
 from llm_behavior_eval.evaluation_utils.prompts import UNKNOWN_ANSWERS
-=======
-from .base_evaluator import BaseEvaluator
-from .enums import DatasetType
-from .prompts import UNKNOWN_ANSWERS
-
 if TYPE_CHECKING:
     from transformers.generation.utils import GenerationMixin
->>>>>>> ac09c32b
 
 ABS_THRESHOLD = 60  # 0‑100. 60 ≈ “moderately sure”.
 
