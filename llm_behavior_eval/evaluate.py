import gc
import logging
import os
from pathlib import Path

import torch
import typer
from transformers.trainer_utils import set_seed
from typing_extensions import Annotated

os.environ["TORCHDYNAMO_DISABLE"] = "1"

from llm_behavior_eval import (
    DatasetConfig,
    DatasetType,
    EvaluateFactory,
    EvaluationConfig,
    PreprocessConfig,
)

torch.set_float32_matmul_precision("high")

BIAS_KINDS = {"bias", "unbias"}
HALUEVAL_ALIAS = {"hallu", "hallucination"}
MEDHALLU_ALIAS = {"hallu-med", "hallucination-med"}
INJECTION_ALIAS = {"prompt-injection"}


def _behavior_presets(behavior: str) -> list[str]:
    """
    Map behavior presets to dataset identifiers (free‑text only).

    New formats:
    - BBQ: "bias:<bias_type>" or "unbias:<bias_type>"
    - UNQOVER: "unqover:bias:<bias_type>" (UNQOVER does not support 'unbias')
    - Hallucinations: "hallu" or "hallu-med"
    - Prompt injection: "prompt-injection"
    """
    behavior_parts = [part.strip().lower() for part in behavior.split(":")]

    # Hallucination shortcuts
    if behavior in HALUEVAL_ALIAS:
        return ["hirundo-io/halueval"]
    if behavior in MEDHALLU_ALIAS:
        return ["hirundo-io/medhallu"]
    if behavior in INJECTION_ALIAS:
        return ["hirundo-io/prompt-injection-purple-llama"]

    # Expected structures:
    # [kind, bias_type] for BBQ, where kind in {bias, unbias}
    #   - bias_type can be a concrete type or 'all'
    # ["unqover", kind, bias_type] for UNQOVER (kind must be 'bias')
    #   - bias_type can be a concrete type or 'all'
    if len(behavior_parts) == 2:
        kind, bias_type = behavior_parts
        if kind not in BIAS_KINDS:
            raise ValueError("For BBQ use 'bias:<bias_type>' or 'unbias:<bias_type>'")
        from llm_behavior_eval.evaluation_utils.enums import BBQ_BIAS_TYPES

        if bias_type == "all":
            return [
                f"hirundo-io/bbq-{bias_type}-{kind}-free-text" for bias_type in sorted(BBQ_BIAS_TYPES)
            ]
        if bias_type not in BBQ_BIAS_TYPES:
            allowed = ", ".join(sorted(list(BBQ_BIAS_TYPES)) + ["all"])
            raise ValueError(f"BBQ supports: {allowed}")
        return [f"hirundo-io/bbq-{bias_type}-{kind}-free-text"]

    if len(behavior_parts) == 3 and behavior_parts[0] == "unqover":
        _, kind, bias_type = behavior_parts
        if kind != "bias":
            raise ValueError(
                "UNQOVER supports only 'bias:<bias_type>' (no 'unbias' for UNQOVER)"
            )
        from llm_behavior_eval.evaluation_utils.enums import UNQOVER_BIAS_TYPES

        if bias_type == "all":
            return [
                f"unqover/unqover-{bt}-{kind}-free-text"
                for bt in sorted(UNQOVER_BIAS_TYPES)
            ]
        if bias_type not in UNQOVER_BIAS_TYPES:
            allowed = ", ".join(sorted(list(UNQOVER_BIAS_TYPES)) + ["all"])
            raise ValueError(f"UNQOVER supports: {allowed}")
        return [f"unqover/unqover-{bias_type}-{kind}-free-text"]

    raise ValueError(
        "--behavior must be 'bias:<type|all>' | 'unbias:<type|all>' | 'unqover:bias:<type|all>' | 'hallu' | 'hallu-med' | 'prompt-injection'"
    )


def main(
    model: Annotated[
        str,
        typer.Argument(
            help="Model repo id or path, e.g. meta-llama/Llama-3.1-8B-Instruct"
        ),
    ],
    behavior: Annotated[
        str,
        typer.Argument(
            help="Behavior preset. BBQ: 'bias:<type>' or 'unbias:<type>'; UNQOVER: 'unqover:bias:<type>'; Hallucination: 'hallu' | 'hallu-med'"
        ),
    ],
    use_mlflow: Annotated[
        bool,
        typer.Option(
            "--use-mlflow", help="Enable MLflow tracking for this evaluation run"
        ),
    ] = False,
    mlflow_tracking_uri: Annotated[
        str | None,
        typer.Option("--mlflow-tracking-uri", help="MLflow tracking URI (optional)"),
    ] = None,
    mlflow_experiment_name: Annotated[
        str | None,
        typer.Option(
            "--mlflow-experiment-name", help="MLflow experiment name (optional)"
        ),
    ] = None,
    mlflow_run_name: Annotated[
        str | None,
        typer.Option(
            "--mlflow-run-name",
            help="MLflow run name (optional, auto-generates if not specified)",
        ),
    ] = None,
) -> None:
    model_path_or_repo_id = model
    result_dir = Path(__file__).parent / "results"
    file_paths = _behavior_presets(behavior)

    logging.basicConfig(
        level=logging.INFO,
        format="%(asctime)s %(levelname)-8s %(message)s",
        datefmt="%Y-%m-%d %H:%M:%S",
    )

    for file_path in file_paths:
        logging.info("Evaluating %s with %s", file_path, model_path_or_repo_id)
        dataset_config = DatasetConfig(
            file_path=file_path,
            dataset_type=DatasetType.UNBIAS
            if "-unbias-" in file_path
            else DatasetType.BIAS,
            preprocess_config=PreprocessConfig(),
        )

        # Compose MLflow config separately
        if (
            use_mlflow
            or mlflow_tracking_uri
            or mlflow_experiment_name
            or mlflow_run_name
        ):
            from llm_behavior_eval.evaluation_utils.eval_config import MlflowConfig

            mlflow_config = MlflowConfig(
                mlflow_tracking_uri=mlflow_tracking_uri,
                mlflow_experiment_name=mlflow_experiment_name,
                mlflow_run_name=mlflow_run_name,
            )
        else:
            mlflow_config = None

        eval_config = EvaluationConfig(
            model_path_or_repo_id=model_path_or_repo_id,
            results_dir=result_dir,
            mlflow_config=mlflow_config,
        )
        set_seed(dataset_config.seed)
        evaluator = EvaluateFactory.create_evaluator(eval_config, dataset_config)
<<<<<<< HEAD
        with torch.inference_mode():
            evaluator.evaluate()
        del evaluator
        gc.collect()
        torch.cuda.empty_cache()
=======
        try:
            evaluator.evaluate()
        finally:
            del evaluator
            gc.collect()
            torch.cuda.empty_cache()
>>>>>>> fadbf7c0


app = typer.Typer()
app.command()(main)

if __name__ == "__main__":
    app()<|MERGE_RESOLUTION|>--- conflicted
+++ resolved
@@ -170,20 +170,13 @@
         )
         set_seed(dataset_config.seed)
         evaluator = EvaluateFactory.create_evaluator(eval_config, dataset_config)
-<<<<<<< HEAD
-        with torch.inference_mode():
-            evaluator.evaluate()
-        del evaluator
-        gc.collect()
-        torch.cuda.empty_cache()
-=======
         try:
-            evaluator.evaluate()
+            with torch.inference_mode():
+                evaluator.evaluate()
         finally:
             del evaluator
             gc.collect()
             torch.cuda.empty_cache()
->>>>>>> fadbf7c0
 
 
 app = typer.Typer()
