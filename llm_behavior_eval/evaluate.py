--- conflicted
+++ resolved
@@ -66,11 +66,7 @@
                 f"hirundo-io/bbq-{bt}-{kind}-free-text" for bt in sorted(BBQ_BIAS_TYPES)
             ]
         if bias_type not in BBQ_BIAS_TYPES:
-<<<<<<< HEAD
-            allowed = ", ".join(sorted(set(BBQ_BIAS_TYPES) | {"all"}))
-=======
             allowed = ", ".join(sorted(list(BBQ_BIAS_TYPES)) + ["all"])
->>>>>>> 20e25041
             raise ValueError(f"BBQ supports: {allowed}")
         return [f"hirundo-io/bbq-{bias_type}-{kind}-free-text"]
 
@@ -88,11 +84,7 @@
                 for bt in sorted(UNQOVER_BIAS_TYPES)
             ]
         if bias_type not in UNQOVER_BIAS_TYPES:
-<<<<<<< HEAD
-            allowed = ", ".join(sorted(set(UNQOVER_BIAS_TYPES) | {"all"}))
-=======
             allowed = ", ".join(sorted(list(UNQOVER_BIAS_TYPES)) + ["all"])
->>>>>>> 20e25041
             raise ValueError(f"UNQOVER supports: {allowed}")
         return [f"unqover/unqover-{bias_type}-{kind}-free-text"]
 
