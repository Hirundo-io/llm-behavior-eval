import gc
import logging
import os
from pathlib import Path
from typing import Annotated

import torch
import typer
from transformers.trainer_utils import set_seed

os.environ["TORCHDYNAMO_DISABLE"] = "1"

from llm_behavior_eval import (
    DatasetConfig,
    DatasetType,
    EvaluateFactory,
    EvaluationConfig,
    PreprocessConfig,
)
from llm_behavior_eval.evaluation_utils.util_functions import (
    empty_cuda_cache_if_available,
)

torch.set_float32_matmul_precision("high")

BIAS_KINDS = {"bias", "unbias"}
HALUEVAL_ALIAS = {"hallu", "hallucination"}
MEDHALLU_ALIAS = {"hallu-med", "hallucination-med"}
INJECTION_ALIAS = {"prompt-injection"}
DEFAULT_MAX_SAMPLES = EvaluationConfig.model_fields["max_samples"].default


def _behavior_presets(behavior: str) -> list[str]:
    """
    Map behavior presets to dataset identifiers (free‑text only).

    New formats:
    - BBQ: "bias:<bias_type>" or "unbias:<bias_type>"
    - UNQOVER: "unqover:bias:<bias_type>" (UNQOVER does not support 'unbias')
    - Hallucinations: "hallu" or "hallu-med"
    - Prompt injection: "prompt-injection"
    """
    behavior_parts = [part.strip().lower() for part in behavior.split(":")]

    # Hallucination shortcuts
    if behavior in HALUEVAL_ALIAS:
        return ["hirundo-io/halueval"]
    if behavior in MEDHALLU_ALIAS:
        return ["hirundo-io/medhallu"]
    if behavior in INJECTION_ALIAS:
        return ["hirundo-io/prompt-injection-purple-llama"]

    # Expected structures:
    # [kind, bias_type] for BBQ, where kind in {bias, unbias}
    #   - bias_type can be a concrete type or 'all'
    # ["unqover", kind, bias_type] for UNQOVER (kind must be 'bias')
    #   - bias_type can be a concrete type or 'all'
    if len(behavior_parts) == 2:
        kind, bias_type = behavior_parts
        if kind not in BIAS_KINDS:
            raise ValueError("For BBQ use 'bias:<bias_type>' or 'unbias:<bias_type>'")
        from llm_behavior_eval.evaluation_utils.enums import BBQ_BIAS_TYPES

        if bias_type == "all":
            return [
                f"hirundo-io/bbq-{bias_type}-{kind}-free-text"
                for bias_type in sorted(BBQ_BIAS_TYPES)
            ]
        if bias_type not in BBQ_BIAS_TYPES:
            allowed = ", ".join(sorted(list(BBQ_BIAS_TYPES)) + ["all"])
            raise ValueError(f"BBQ supports: {allowed}")
        return [f"hirundo-io/bbq-{bias_type}-{kind}-free-text"]

    if len(behavior_parts) == 3 and behavior_parts[0] == "unqover":
        _, kind, bias_type = behavior_parts
        if kind != "bias":
            raise ValueError(
                "UNQOVER supports only 'bias:<bias_type>' (no 'unbias' for UNQOVER)"
            )
        from llm_behavior_eval.evaluation_utils.enums import UNQOVER_BIAS_TYPES

        if bias_type == "all":
            return [
                f"unqover/unqover-{bt}-{kind}-free-text"
                for bt in sorted(UNQOVER_BIAS_TYPES)
            ]
        if bias_type not in UNQOVER_BIAS_TYPES:
            allowed = ", ".join(sorted(list(UNQOVER_BIAS_TYPES)) + ["all"])
            raise ValueError(f"UNQOVER supports: {allowed}")
        return [f"unqover/unqover-{bias_type}-{kind}-free-text"]

    raise ValueError(
        "--behavior must be 'bias:<type|all>' | 'unbias:<type|all>' | 'unqover:bias:<type|all>' | 'hallu' | 'hallu-med' | 'prompt-injection'"
    )


def main(
    model: Annotated[
        str,
        typer.Argument(
            help="Model repo id or path, e.g. meta-llama/Llama-3.1-8B-Instruct"
        ),
    ],
    behavior: Annotated[
        str,
        typer.Argument(
            help="Behavior preset. BBQ: 'bias:<type>' or 'unbias:<type>'; UNQOVER: 'unqover:bias:<type>'; Hallucination: 'hallu' | 'hallu-med'"
        ),
    ],
    model_token: Annotated[
        str | None,
        typer.Option(
            "--model-token", help="HuggingFace token for the model (optional)"
        ),
    ] = None,
    judge_token: Annotated[
        str | None,
        typer.Option(
            "--judge-token", help="HuggingFace token for the judge model (optional)"
        ),
    ] = None,
    judge_model: Annotated[
        str,
        typer.Option("--judge-model", help="Judge repo id or path (optional)"),
    ] = "google/gemma-3-12b-it",
    use_mlflow: Annotated[
        bool,
        typer.Option(
            "--use-mlflow", help="Enable MLflow tracking for this evaluation run"
        ),
    ] = False,
    mlflow_tracking_uri: Annotated[
        str | None,
        typer.Option("--mlflow-tracking-uri", help="MLflow tracking URI (optional)"),
    ] = None,
    mlflow_experiment_name: Annotated[
        str | None,
        typer.Option(
            "--mlflow-experiment-name", help="MLflow experiment name (optional)"
        ),
    ] = None,
    mlflow_run_name: Annotated[
        str | None,
        typer.Option(
            "--mlflow-run-name",
            help="MLflow run name (optional, auto-generates if not specified)",
        ),
    ] = None,
    use_vllm: Annotated[
        bool,
        typer.Option(
            "--use-vllm/--no-use-vllm",
            help="Use vLLM for model inference instead of transformers",
        ),
    ] = False,
    vllm_max_model_len: Annotated[
        int | None,
        typer.Option(
            "--vllm-max-model-len",
            help="Maximum model length for vLLM (optional)",
        ),
    ] = None,
    use_vllm_for_judge: Annotated[
        bool | None,
        typer.Option(
            "--use-vllm-for-judge/--no-use-vllm-for-judge",
            help="Use vLLM for judge model inference instead of transformers. Defaults to same choice for model inference.",
        ),
    ] = None,
    vllm_judge_max_model_len: Annotated[
        int | None,
        typer.Option(
            "--vllm-judge-max-model-len",
            help="Maximum model length for vLLM judge (optional). Defaults to the same value as model inference",
        ),
    ] = None,
    reasoning: Annotated[
        bool,
        typer.Option(
            "--reasoning/--no-reasoning",
            help="Enable chat-template reasoning if supported",
        ),
    ] = False,
    max_samples: Annotated[
        int,
        typer.Option(
            "--max-samples",
            help=(
                "Maximum number of samples to evaluate per dataset. "
                "Use a value <= 0 to run the full dataset."
            ),
            show_default=str(DEFAULT_MAX_SAMPLES),
        ),
    ] = DEFAULT_MAX_SAMPLES,
    use_4bit_judge: Annotated[
        bool,
        typer.Option(
            "--use-4bit-judge/--no-use-4bit-judge",
            help="Load the judge model using 4-bit quantization (bitsandbytes).",
        ),
    ] = False,
) -> None:
    model_path_or_repo_id = model
    judge_path_or_repo_id = judge_model
    result_dir = Path(__file__).parent / "results"
    file_paths = _behavior_presets(behavior)

    logging.basicConfig(
        level=logging.INFO,
        format="%(asctime)s %(levelname)-8s %(message)s",
        datefmt="%Y-%m-%d %H:%M:%S",
    )

    for file_path in file_paths:
        logging.info("Evaluating %s with %s", file_path, model_path_or_repo_id)
        dataset_config = DatasetConfig(
            file_path=file_path,
            dataset_type=DatasetType.UNBIAS
            if "-unbias-" in file_path
            else DatasetType.BIAS,
            preprocess_config=PreprocessConfig(),
        )

        # Compose MLflow config separately
        if (
            use_mlflow
            or mlflow_tracking_uri
            or mlflow_experiment_name
            or mlflow_run_name
        ):
            from llm_behavior_eval.evaluation_utils.eval_config import MlflowConfig

            mlflow_config = MlflowConfig(
                mlflow_tracking_uri=mlflow_tracking_uri,
                mlflow_experiment_name=mlflow_experiment_name,
                mlflow_run_name=mlflow_run_name,
            )
        else:
            mlflow_config = None

        eval_config = EvaluationConfig(
            model_path_or_repo_id=model_path_or_repo_id,
            model_token=model_token,
            judge_path_or_repo_id=judge_path_or_repo_id,
            judge_token=judge_token,
            results_dir=result_dir,
            mlflow_config=mlflow_config,
            reasoning=reasoning,
            use_vllm=use_vllm,
<<<<<<< HEAD
            use_vllm_for_judge=use_vllm_for_judge
            if use_vllm_for_judge is not None
            else use_vllm,
            vllm_max_model_len=vllm_max_model_len,
            vllm_judge_max_model_len=vllm_judge_max_model_len
            if vllm_judge_max_model_len is not None
            else vllm_max_model_len,
=======
            max_samples=None if max_samples <= 0 else max_samples,
            use_4bit_judge=use_4bit_judge,
>>>>>>> 4ac3589a
        )
        set_seed(dataset_config.seed)
        evaluator = EvaluateFactory.create_evaluator(eval_config, dataset_config)
        try:
            with torch.inference_mode():
                evaluator.evaluate()
        finally:
            del evaluator
            gc.collect()
            empty_cuda_cache_if_available()


app = typer.Typer()
app.command()(main)

if __name__ == "__main__":
    app()<|MERGE_RESOLUTION|>--- conflicted
+++ resolved
@@ -247,7 +247,6 @@
             mlflow_config=mlflow_config,
             reasoning=reasoning,
             use_vllm=use_vllm,
-<<<<<<< HEAD
             use_vllm_for_judge=use_vllm_for_judge
             if use_vllm_for_judge is not None
             else use_vllm,
@@ -255,10 +254,8 @@
             vllm_judge_max_model_len=vllm_judge_max_model_len
             if vllm_judge_max_model_len is not None
             else vllm_max_model_len,
-=======
             max_samples=None if max_samples <= 0 else max_samples,
             use_4bit_judge=use_4bit_judge,
->>>>>>> 4ac3589a
         )
         set_seed(dataset_config.seed)
         evaluator = EvaluateFactory.create_evaluator(eval_config, dataset_config)
