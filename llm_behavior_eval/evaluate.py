--- conflicted
+++ resolved
@@ -156,8 +156,7 @@
             "--inference-engine",
             help="""Inference engine to use for model and judge inference. "vllm" or "transformers". Overrides model_engine and judge_engine arguments.""",
         ),
-<<<<<<< HEAD
-    ] = False,
+    ] = None,
     trust_remote_code: Annotated[
         bool | None,
         typer.Option(
@@ -166,7 +165,7 @@
                 "Trust remote code when loading models. "
                 "Automatically set to True for NVIDIA models on huggingface."
             ),
-=======
+        )
     ] = None,
     model_engine: Annotated[
         Literal["vllm", "transformers"],
@@ -194,7 +193,6 @@
         typer.Option(
             "--vllm-judge-max-model-len",
             help="Maximum model length for vLLM judge (optional). Defaults to the same value as model inference",
->>>>>>> 199a3f76
         ),
     ] = None,
     reasoning: Annotated[
@@ -305,13 +303,10 @@
             results_dir=result_dir,
             mlflow_config=mlflow_config,
             reasoning=reasoning,
-<<<<<<< HEAD
-            use_vllm=use_vllm,
             trust_remote_code=trust_remote_code
             if trust_remote_code is not None
             else model_path_or_repo_id.startswith("nvidia/"),
             # ⬆️ Default logic: trust remote code for NVIDIA models on huggingface
-=======
             inference_engine=inference_engine,
             model_engine=model_engine,
             judge_engine=judge_engine,
@@ -319,7 +314,6 @@
             vllm_judge_max_model_len=vllm_judge_max_model_len
             if vllm_judge_max_model_len is not None
             else vllm_max_model_len,
->>>>>>> 199a3f76
             max_samples=None if max_samples <= 0 else max_samples,
             use_4bit_judge=use_4bit_judge,
             sampling_config=SamplingConfig(
