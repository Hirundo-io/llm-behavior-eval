--- conflicted
+++ resolved
@@ -30,20 +30,6 @@
 requires-python = ">=3.10"
 
 dependencies = [
-<<<<<<< HEAD
-  "datasets==3.6.0",
-  "numpy==2.2.6",
-  "pandas==2.3.1",
-  "pydantic==2.11.7",
-  "pydantic_settings==2.10.1",
-  "torch==2.6.0",
-  "transformers==4.54.1",
-  "networkx==3.4.2",
-  "pytest==8.4.1",
-  "typer==0.16.1",
-  "accelerate==1.10.0",
-  "bitsandbytes==0.47.0"
-=======
   "datasets<4.0.0",
   "numpy<3.0.0",
   "pandas<3.0.0",
@@ -56,7 +42,6 @@
   "typer<1.0.0",
   "accelerate<2.0.0",
   "bitsandbytes<1.0.0",
->>>>>>> 20e25041
 ]
 
 [project.optional-dependencies]
